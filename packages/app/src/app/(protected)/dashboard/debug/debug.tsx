'use client';

import { Tables } from '@credbull/api';
import { ERC4626__factory, IERC20, MockStablecoin__factory } from '@credbull/contracts';
import { CredbullVaultFactory__factory } from '@credbull/contracts';
import Deployments from '@credbull/contracts/deployments/index.json';
import { Button, Card, Flex, Group, NumberInput, SimpleGrid, Text, TextInput } from '@mantine/core';
import { zodResolver } from '@mantine/form';
import { useList, useNotification } from '@refinedev/core';
import { OpenNotificationParams } from '@refinedev/core/dist/contexts/notification/INotificationContext';
import { useForm } from '@refinedev/mantine';
import { getPublicClient } from '@wagmi/core';
import { ethers } from 'ethers';
import { useState } from 'react';
import { createWalletClient, http, parseEther } from 'viem';
import { waitForTransactionReceipt } from 'viem/actions';
import { Address, useAccount, useBalance, useContractRead, useContractWrite, useNetwork, useWalletClient } from 'wagmi';
import { foundry } from 'wagmi/chains';
import { z } from 'zod';

import { BalanceOf } from '@/components/contracts/balance-of';

import { whitelistAddress } from '@/app/(protected)/dashboard/debug/actions';

const mintSchema = z.object({
  address: z.string().min(42).max(42),
  amount: z.number().positive(),
});

const MintUSDC = ({ erc20Address }: { erc20Address: string }) => {
  const { open } = useNotification();
  const { isConnected, address } = useAccount();
  const { data: client } = useWalletClient();
  const [isLoading, setLoading] = useState(false);

  const form = useForm({
    validate: zodResolver(mintSchema),
    initialValues: { amount: 0, address: '' },
  });

  const { writeAsync } = useContractWrite({
    address: erc20Address as Address,
    abi: MockStablecoin__factory.abi,
    functionName: 'mint',
    args: [form.values.address as Address, parseEther((form.values.amount ?? 0).toString())],
  });

  const onMint = async () => {
    try {
      setLoading(true);
      const mintTx = await writeAsync();
      await waitForTransactionReceipt(client!, mintTx);
      form.reset();
      open?.({ type: 'success', message: 'Mint successful' });
    } catch (e) {
      open?.({ type: 'error', description: 'Mint failed', message: e?.toString() ?? '' });
    } finally {
      setLoading(false);
    }
  };

  return (
    <Card shadow="sm" p="xl" radius="md" withBorder>
      <Flex direction="column" h="100%">
        <Group position="apart" mt="md" mb="xs">
          <Text weight={500}>Mint &quot;USDC&quot;</Text>
          <Text size="sm" color="gray">
            <BalanceOf enabled={!!erc20Address && !!address} erc20Address={erc20Address ?? ''} address={address} /> USDC
          </Text>
        </Group>

        <form onSubmit={form.onSubmit(() => onMint())} style={{ marginTop: 'auto' }}>
          <TextInput label="Address" {...form.getInputProps('address')} disabled={!isConnected || isLoading} />
          <NumberInput label="Amount" {...form.getInputProps('amount')} disabled={!isConnected || isLoading} />

          <Group grow>
            <Button
              type="submit"
              variant="light"
              color="blue"
              mt="md"
              radius="md"
              disabled={!isConnected || isLoading}
              loading={isLoading}
            >
              Mint
            </Button>
          </Group>
        </form>
      </Flex>
    </Card>
  );
};

const FAUCET_ADDRESS = '0xf39Fd6e51aad88F6F4ce6aB8827279cffFb92266';
const localWalletClient = createWalletClient({ chain: foundry, transport: http() });

const SendEth = () => {
  const { open } = useNotification();
  const { isConnected, address } = useAccount();
  const { data: ethBalance } = useBalance({ address, watch: true });
  const [isLoading, setLoading] = useState(false);

  const sendETH = async () => {
    setLoading(true);
    try {
      const hash = await localWalletClient.sendTransaction({
        chain: foundry,
        account: FAUCET_ADDRESS,
        to: address,
        value: parseEther('10'),
      });

      const publicClient = getPublicClient();
      await publicClient.waitForTransactionReceipt({ hash });
      open?.({ type: 'success', message: 'Send ETH successful' });
    } catch (e) {
      open?.({ type: 'error', description: 'Send Eth failed', message: e?.toString() ?? '' });
    } finally {
      setTimeout(() => setLoading(false), 1000);
    }
  };

  const balance = parseFloat(ethBalance?.formatted ?? '0');
  return (
    <Card shadow="sm" p="xl" radius="md" withBorder>
      <Flex direction="column" h="100%">
        <Group position="apart" mt="md" mb="xs">
          <Text weight={500}>Send ETH</Text>
          <Text size="sm" color="gray">
            {balance.toFixed(ethBalance?.formatted.includes('.') ? 3 : 0)} ETH
          </Text>
        </Group>

        <Group position="apart" grow mt="auto">
          <Button
            onClick={() => sendETH()}
            variant="light"
            color="blue"
            mt="md"
            radius="md"
            disabled={!isConnected || isLoading}
            loading={isLoading}
          >
            Send
          </Button>
        </Group>
      </Flex>
    </Card>
  );
};

const depositSchema = z.object({
  address: z.string().min(42).max(42),
  amount: z.number().positive(),
});

const VaultDeposit = ({ erc20Address }: { erc20Address: string }) => {
  const { open } = useNotification();
  const { isConnected, address } = useAccount();
  const { data: client } = useWalletClient();
  const [isLoading, setLoading] = useState(false);

  const form = useForm({
    validate: zodResolver(depositSchema),
    initialValues: { amount: 0, address: '' },
  });

  const { writeAsync: approveAsync } = useContractWrite({
    address: erc20Address as Address,
    abi: ERC4626__factory.abi,
    functionName: 'approve',
    args: [form.values.address as Address, parseEther((form.values.amount ?? 0).toString())],
  });

  const { writeAsync: depositAsync } = useContractWrite({
    address: form.values.address as Address,
    abi: ERC4626__factory.abi,
    functionName: 'deposit',
    args: [parseEther((form.values.amount ?? 0).toString()), address as Address],
  });

  const onDeposit = async () => {
    setLoading(true);
    try {
      const approveTx = await approveAsync();

      if (client && approveTx.hash) {
        await waitForTransactionReceipt(client!, approveTx);
        const depositTx = await depositAsync();
        await waitForTransactionReceipt(client!, depositTx);
        form.reset();
      }
      open?.({ type: 'success', message: 'Deposit successful' });
    } catch (e) {
      open?.({ type: 'error', description: 'Deposit failed', message: e?.toString() ?? '' });
    } finally {
      setLoading(false);
    }
  };

  return (
    <Card shadow="sm" p="xl" radius="md" withBorder>
      <Flex direction="column" h="100%">
        <Group position="apart" mt="md" mb="xs">
          <Text weight={500}>Deposit Closed Vault</Text>
          <Text size="sm" color="gray">
            <BalanceOf
              enabled={!!form.values.address && !!address}
              erc20Address={form.values.address ?? ''}
              address={address}
            />{' '}
            SHARES
          </Text>
        </Group>

        <form onSubmit={form.onSubmit(() => onDeposit())} style={{ marginTop: 'auto' }}>
          <TextInput label="Address" {...form.getInputProps('address')} disabled={!isConnected || isLoading} />
          <NumberInput label="Amount" {...form.getInputProps('amount')} disabled={!isConnected || isLoading} />

          <Group grow>
            <Button
              type="submit"
              variant="light"
              color="blue"
              mt="md"
              radius="md"
              disabled={!isConnected || isLoading}
              loading={isLoading}
            >
              Deposit
            </Button>
          </Group>
        </form>
      </Flex>
    </Card>
  );
};

const WhitelistWalletAddress = () => {
  const { open } = useNotification();
  const { isConnected, address } = useAccount();
  const [isLoading, setLoading] = useState(false);

  const whitelist = async () => {
    setLoading(true);
    try {
      const res = await whitelistAddress(address!);

      const notification: OpenNotificationParams = res
        ? { type: 'success', message: 'Address whitelisted' }
        : { type: 'error', message: 'Whitelist failed' };

      open?.(notification);
    } catch (e) {
      open?.({ type: 'error', description: 'Whitelist failed', message: e?.toString() ?? '' });
    } finally {
      setLoading(false);
    }
  };

  return (
    <Card shadow="sm" p="xl" radius="md" withBorder>
      <Flex direction="column" h="100%">
        <Group position="apart" mt="md" mb="xs">
          <Text weight={500}>Whitelist address</Text>
        </Group>

        <Group grow mt="auto">
          <Button
            onClick={() => whitelist()}
            variant="light"
            color="blue"
            mt="md"
            radius="md"
            disabled={!isConnected || isLoading}
            loading={isLoading}
          >
            Whitelist
          </Button>
        </Group>
      </Flex>
    </Card>
  );
};

const CreateVaultFromFactory = () => {
  const { open } = useNotification();
  const { isConnected, address } = useAccount();
  const { data: client } = useWalletClient();
  const { chain } = useNetwork();
  const [isLoading, setLoading] = useState(false);
<<<<<<< HEAD
=======
  const { chain } = useNetwork();
>>>>>>> c27adced
  const chainId = chain ? chain.id.toString() : '31337';
  const deploymentData = Deployments[chainId as '31337'];
  const factoryContractAddress = deploymentData.CredbullVaultFactory[0].address;

  const form = useForm({
    initialValues: {
      owner: deploymentData.CredbullVaultFactory[0].arguments[0],
      asset: deploymentData.MockStablecoin[0].address,
      shareName: 'Test share',
      shareSymbol: 'Test symbol',
      openAt: 1705276800,
      closesAt: 1705286800,
      custodian: deploymentData.CredbullEntities[0].arguments[0],
      kycProvider: deploymentData.CredbullEntities[0].arguments[1],
      treasury: deploymentData.CredbullEntities[0].arguments[2],
      activityReward: deploymentData.CredbullEntities[0].arguments[3],
    },
  });

  const { writeAsync: createVaultAsync } = useContractWrite({
    address: factoryContractAddress as Address,
    abi: CredbullVaultFactory__factory.abi,
    functionName: 'createVault',
    args: [
      {
        owner: form.values.owner as Address,
        asset: form.values.asset as Address,
        shareName: form.values.shareName,
        shareSymbol: form.values.shareSymbol,
        openAt: BigInt(form.values.openAt),
        closesAt: BigInt(form.values.closesAt),
        custodian: form.values.custodian as Address,
        kycProvider: form.values.kycProvider as Address,
        treasury: form.values.treasury as Address,
        activityReward: form.values.activityReward as Address,
        promisedYield: BigInt(10),
      },
    ],
  });

  const createVault = async () => {
    setLoading(true);
    try {
      await createVaultAsync();
      open?.({ type: 'success', message: 'Deposit successful' });
    } catch (e) {
      open?.({ type: 'error', description: 'Deposit failed', message: e?.toString() ?? '' });
    } finally {
      setLoading(false);
    }
  };

  return (
    <Card shadow="sm" p="xl" radius="md" withBorder>
      <Flex direction="column" h="100%">
        <Group position="apart" mt="md" mb="xs">
          <Text weight={500}>Create vault</Text>
        </Group>

        <form onSubmit={form.onSubmit(() => createVault())} style={{ marginTop: 'auto' }}>
          <TextInput label="Owner" {...form.getInputProps('owner')} disabled={!isConnected || isLoading} />
          <TextInput label="Asset" {...form.getInputProps('asset')} disabled={!isConnected || isLoading} />
          <TextInput label="Share name" {...form.getInputProps('shareName')} disabled={!isConnected || isLoading} />
          <TextInput label="Share symbol" {...form.getInputProps('shareSymbol')} disabled={!isConnected || isLoading} />
          <TextInput label="Opens At" {...form.getInputProps('openAt')} disabled={!isConnected || isLoading} />
          <TextInput label="Closes At" {...form.getInputProps('closesAt')} disabled={!isConnected || isLoading} />
          <TextInput label="Custodian" {...form.getInputProps('custodian')} disabled={!isConnected || isLoading} />
          <TextInput label="Kyc Provider" {...form.getInputProps('kycProvider')} disabled={!isConnected || isLoading} />
          <Group grow>
            <Button
              type="submit"
              variant="light"
              color="blue"
              mt="md"
              radius="md"
              disabled={!isConnected || isLoading}
              loading={isLoading}
            >
              Create Vault
            </Button>
          </Group>
        </form>
      </Flex>
    </Card>
  );
};

export function Debug() {
  const { data: list, isLoading } = useList<Tables<'vaults'>>({
    resource: 'vaults',
    pagination: { pageSize: 1 },
  });

  const erc20Address = list?.data[0]?.asset_address;

  return isLoading ? (
    <>Loading...</>
  ) : (
    <Flex justify="space-around" direction="column" gap="60px">
      <SimpleGrid cols={4}>
        <MintUSDC erc20Address={erc20Address ?? ''} />
        <SendEth />
        <VaultDeposit erc20Address={erc20Address ?? ''} />
        <WhitelistWalletAddress />
      </SimpleGrid>

      <SimpleGrid cols={1}>
        <CreateVaultFromFactory />
      </SimpleGrid>
    </Flex>
  );
}<|MERGE_RESOLUTION|>--- conflicted
+++ resolved
@@ -1,7 +1,7 @@
 'use client';
 
 import { Tables } from '@credbull/api';
-import { ERC4626__factory, IERC20, MockStablecoin__factory } from '@credbull/contracts';
+import { ERC4626__factory, MockStablecoin__factory } from '@credbull/contracts';
 import { CredbullVaultFactory__factory } from '@credbull/contracts';
 import Deployments from '@credbull/contracts/deployments/index.json';
 import { Button, Card, Flex, Group, NumberInput, SimpleGrid, Text, TextInput } from '@mantine/core';
@@ -290,10 +290,6 @@
   const { data: client } = useWalletClient();
   const { chain } = useNetwork();
   const [isLoading, setLoading] = useState(false);
-<<<<<<< HEAD
-=======
-  const { chain } = useNetwork();
->>>>>>> c27adced
   const chainId = chain ? chain.id.toString() : '31337';
   const deploymentData = Deployments[chainId as '31337'];
   const factoryContractAddress = deploymentData.CredbullVaultFactory[0].address;
