import {
  CredbullFixedYieldVault,
  CredbullFixedYieldVaultWithUpside,
  MockStablecoin__factory,
} from '@credbull/contracts';
import * as ChildProcess from 'child_process';
import { config } from 'dotenv';
import { BigNumber, Signer, Wallet, providers, utils } from 'ethers';
import path from 'path';

config();

export const TRASH_ADDRESS = '0xcabE80b332Aa9d900f5e32DF51cb0Bc5b276c556';

export const generateAddress = (name: string) => {
  const hash = utils.id(name);
  const hashBuffer = Buffer.from(hash.slice(2), 'hex');
  const paddedHash = utils.hexlify(utils.zeroPad(hashBuffer, 32));
  const privateKey = `${utils.hexlify(paddedHash)}`;
  const wallet = new Wallet(privateKey);
  return { pkey: privateKey, address: wallet.address };
};

function envCleanup(existing: any, newEnv: any) {
  //Find keys of newEnv that are in existing and replace it with the new value
  for (const key in newEnv) {
    if (Object.prototype.hasOwnProperty.call(existing, key)) {
      if (existing.hasOwnProperty(key)) {
        existing[key] = newEnv[key];
      }
    } else {
      existing[key] = newEnv[key];
    }
  }

  return existing;
}

export async function createFixedYieldVault(envs?: any) {
  let cleanedUpEnvs = JSON.parse(JSON.stringify(process.env));
  if (envs !== undefined) {
    cleanedUpEnvs = JSON.parse(JSON.stringify(envCleanup(cleanedUpEnvs, envs)));
  }

  ChildProcess.execSync('yarn op --create-vault matured', {
    env: { ...cleanedUpEnvs },
    cwd: path.resolve(__dirname, '../../../../scripts/operation'),
  });
}

export async function createUpsideVaultVault(envs?: any) {
  let cleanedUpEnvs = JSON.parse(JSON.stringify(process.env));
  if (envs !== undefined) {
    cleanedUpEnvs = JSON.parse(JSON.stringify(envCleanup(cleanedUpEnvs, envs)));
  }

<<<<<<< HEAD
  ChildProcess.execSync('yarn op --create-vault matured,upside upsideVault:self', {
=======
  ChildProcess.execSync('yarn op --create-vault upside upsideVault:self', {
>>>>>>> 1a8f76e6
    env: { ...cleanedUpEnvs },
    cwd: path.resolve(__dirname, '../../../../scripts/operation'),
  });
}

export async function getVaultEntities(id: string) {
  const { access_token } = await login(process.env.ADMIN_EMAIL_SDK || '', process.env.ADMIN_PASSWORD_SDK || '');

  const res = await fetch(`${process.env.BASE_URL}/vaults/vault-entities/${id}`, {
    headers: { Authorization: `Bearer ${access_token}` },
  });

  return await res.json();
}

export async function distributeFixedYieldVault() {
  const res = await fetch(`${process.env.BASE_URL}/vaults/mature-outstanding`, {
    method: 'POST',
    headers: { 'Content-Type': 'application/json', Authorization: `Bearer ${process.env.CRON_SECRET || ''}` },
  });
}

export async function whitelist(address: string, user_id: string) {
  const { access_token } = await login(process.env.ADMIN_EMAIL_SDK || '', process.env.ADMIN_PASSWORD_SDK || '');

  console.log(address);
  const whistelistRes = await fetch(`${process.env.BASE_URL}/accounts/whitelist`, {
    method: 'POST',
    body: JSON.stringify({ address, user_id }),
    headers: { 'Content-Type': 'application/json', Authorization: `Bearer ${access_token}` },
  });

  const res = await whistelistRes.json();
<<<<<<< HEAD
=======
  console.log(res);

>>>>>>> 1a8f76e6
  return res;
}

export async function login(email: string, password: string) {
  const res = await fetch(`${process.env.BASE_URL}/auth/api/sign-in`, {
    method: 'POST',
    body: JSON.stringify({ email, password }),
    headers: { 'Content-Type': 'application/json' },
  });

  return await res.json();
}

export async function __mockMint(
  to: string,
  amount: BigNumber,
  vault: CredbullFixedYieldVault | CredbullFixedYieldVaultWithUpside,
  signer: Signer | providers.Provider,
) {
  const assetAddress = await vault.asset();
  const asset = MockStablecoin__factory.connect(assetAddress, signer);

  await asset.mint(to, amount);
}

export async function __mockMintToken(
  to: string,
  amount: BigNumber,
  vault: CredbullFixedYieldVaultWithUpside,
  signer: Signer | providers.Provider,
) {
  const tokenAddress = await vault.token();
  const token = MockStablecoin__factory.connect(tokenAddress, signer);

  await token.mint(to, amount);
}

export async function toggleMaturityCheck(
  vault: CredbullFixedYieldVault | CredbullFixedYieldVaultWithUpside,
  value: boolean,
) {
  const adminSigner = await getAdminSigner();
  await vault.connect(adminSigner).toggleMaturityCheck(value);
}

export async function toggleWindowCheck(
  vault: CredbullFixedYieldVault | CredbullFixedYieldVaultWithUpside,
  value: boolean,
) {
  const adminSigner = await getAdminSigner();
  await vault.connect(adminSigner).toggleWindowCheck(value);
}

export async function getAdminSigner() {
  return new Wallet(process.env.ADMIN_PRIVATE_KEY_SDK || '', new providers.JsonRpcProvider(`http://localhost:8545`));
}

export async function sleep(ms: number) {
  new Promise((resolve) => setTimeout(resolve, ms));
}<|MERGE_RESOLUTION|>--- conflicted
+++ resolved
@@ -54,11 +54,7 @@
     cleanedUpEnvs = JSON.parse(JSON.stringify(envCleanup(cleanedUpEnvs, envs)));
   }
 
-<<<<<<< HEAD
   ChildProcess.execSync('yarn op --create-vault matured,upside upsideVault:self', {
-=======
-  ChildProcess.execSync('yarn op --create-vault upside upsideVault:self', {
->>>>>>> 1a8f76e6
     env: { ...cleanedUpEnvs },
     cwd: path.resolve(__dirname, '../../../../scripts/operation'),
   });
@@ -92,11 +88,6 @@
   });
 
   const res = await whistelistRes.json();
-<<<<<<< HEAD
-=======
-  console.log(res);
-
->>>>>>> 1a8f76e6
   return res;
 }
 
