--- conflicted
+++ resolved
@@ -37,11 +37,7 @@
   private _custodian: TestSigner;
   private _upgrader: TestSigner;
   private _deployer: TestSigner;
-<<<<<<< HEAD
-  private _rewardVault: TestSigner;
-=======
   private _treasury: TestSigner;
->>>>>>> 968c1f3d
   private _assetManager: TestSigner;
   private _alice: TestSigner;
   private _bob: TestSigner;
@@ -53,11 +49,7 @@
     this._custodian = new TestSigner(2, provider);
     this._upgrader = new TestSigner(3, provider);
     this._deployer = new TestSigner(4, provider);
-<<<<<<< HEAD
-    this._rewardVault = new TestSigner(5, provider);
-=======
     this._treasury = new TestSigner(5, provider);
->>>>>>> 968c1f3d
     this._assetManager = new TestSigner(6, provider);
     this._alice = new TestSigner(7, provider);
     this._bob = new TestSigner(8, provider);
@@ -92,10 +84,6 @@
     return this._assetManager;
   }
 
-  get assetManager(): TestSigner {
-    return this._assetManager;
-  }
-
   get alice(): TestSigner {
     return this._alice;
   }
