{
  "name": "@credbull/sdk",
  "packageManager": "yarn@3.2.3",
  "scripts": {
    "dev": "ts-node index.ts",
    "mock": "ts-node mock/mock.ts",
    "deposit": "ts-node mock/deposit.ts",
<<<<<<< HEAD
    "build": "tsc"
=======
    "format": "prettier . --write"
>>>>>>> 3697b877
  },
  "dependencies": {
    "@credbull/api": "workspace:^",
    "@credbull/contracts": "workspace:^",
    "dotenv": "^16.4.5",
    "ethers": "5.7.2",
    "siwe": "^2.1.4",
    "zod": "^3.22.4"
  },
  "devDependencies": {
    "@trivago/prettier-plugin-sort-imports": "^4.3.0",
    "@types/node": "^20.11.20",
    "@typescript-eslint/eslint-plugin": "^7.1.0",
    "@typescript-eslint/parser": "^7.1.0",
    "eslint": "^8.56.0",
    "eslint-config-prettier": "^9.1.0",
    "eslint-plugin-prettier": "^5.1.2",
    "prettier": "^3.1.1",
    "ts-node": "^10.9.2",
    "typescript": "^5.3.3"
  }
}<|MERGE_RESOLUTION|>--- conflicted
+++ resolved
@@ -5,11 +5,8 @@
     "dev": "ts-node index.ts",
     "mock": "ts-node mock/mock.ts",
     "deposit": "ts-node mock/deposit.ts",
-<<<<<<< HEAD
-    "build": "tsc"
-=======
+    "build": "tsc",
     "format": "prettier . --write"
->>>>>>> 3697b877
   },
   "dependencies": {
     "@credbull/api": "workspace:^",
