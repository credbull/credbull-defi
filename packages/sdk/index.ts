<<<<<<< HEAD
import { BigNumber, Signer } from 'ethers';
import { CredbullFixedYieldVault__factory, ERC20__factory } from "@credbull/contracts";
import { SiweMessage, generateNonce } from 'siwe';

export class CredbullSDK {
    private SERVICE_URL = 'http://localhost:3001';
    constructor(private access_token: string, private signer: Signer) {
    }
=======
import { ServiceResponse, Tables } from '@credbull/api';
import { CredbullFixedYieldVault__factory, ERC20__factory } from '@credbull/contracts';
import { BigNumber, Signer, Wallet, providers } from 'ethers';
import { SiweMessage, generateNonce } from 'siwe';

export class CredbullSDK {
  private SERVICE_URL = 'http://localhost:3001';
>>>>>>> 3697b877

  constructor(
    private access_token: string,
    private signer: Signer | providers.Provider,
  ) {}

<<<<<<< HEAD
    private async linkWalletMessage(signer: Signer) {
        const chainId = await signer.getChainId();
        const preMessage = new SiweMessage({
            domain: this.SERVICE_URL.split('//')[1],
            address: await signer.getAddress(),
            statement: 'By connecting your wallet, you agree to the Terms of Service and Privacy Policy.',
            uri: 'http://localhost:3001',
            version: '1',
            chainId,
            nonce: generateNonce(),
        });
=======
  /// Return all active vaults
  async getAllVaults(): Promise<ServiceResponse<Tables<'vaults'>[]>> {
    const vaultsData = await fetch(`${this.SERVICE_URL}/vaults/current`, { method: 'GET', ...this.headers() });
    return await vaultsData.json();
  }
>>>>>>> 3697b877

  /// Link user wallet
  async linkWallet(discriminator?: string): Promise<ServiceResponse<Tables<'user_wallets'>[]>> {
    const message = await this.linkWalletMessage(this.signer as Wallet);
    const signature = await (this.signer as Wallet).signMessage(message);

<<<<<<< HEAD
    /// Return all active vaults
    async getAllVaults() {
        const vaultsData = await fetch(`${this.SERVICE_URL}/vaults/current`, { method: 'GET', ...this.headers() });
        return await vaultsData.json();
    }

    /// Link user wallet
    async linkWallet(discriminator?: string) {
        const message = await this.linkWalletMessage(this.signer);
        const signature = await this.signer.signMessage(message);
=======
    const linkWallet = await fetch(`${this.SERVICE_URL}/accounts/link-wallet`, {
      method: 'POST',
      body: JSON.stringify({ message, signature, discriminator }),
      ...this.headers(),
    });

    return await linkWallet.json();
  }
>>>>>>> 3697b877

  /// Deposit token to the given vault address
  async deposit(vaultAddress: string, amount: BigNumber, receiver: string) {
    const vault = CredbullFixedYieldVault__factory.connect(vaultAddress, this.signer);
    return await vault.deposit(amount, receiver);
  }

  /// Redeem the share tokens
  async redeem(vaultAddress: string, shares: BigNumber, receiver: string) {
    const vault = CredbullFixedYieldVault__factory.connect(vaultAddress, this.signer);
    await vault.redeem(shares, receiver, receiver);
  }

  /// Get the instance of an asset associated with the vault
  async getAssetInstance(vaultAddress: string) {
    const vault = CredbullFixedYieldVault__factory.connect(vaultAddress, this.signer);
    const assetAddress = await vault.asset();

    return ERC20__factory.connect(assetAddress, this.signer);
  }

  /// Get the instance of the vault
  async getVaultInstance(vaultAddress: string) {
    return CredbullFixedYieldVault__factory.connect(vaultAddress, this.signer);
  }

  private headers() {
    return {
      headers: {
        'Content-Type': 'application/json',
        ...(this.access_token ? { Authorization: `Bearer ${this.access_token}` } : {}),
      },
    };
  }

  private async linkWalletMessage(signer: Wallet) {
    const chainId = await signer.getChainId();
    const preMessage = new SiweMessage({
      domain: this.SERVICE_URL,
      address: signer.address,
      statement: 'By connecting your wallet, you agree to the Terms of Service and Privacy Policy.',
      uri: 'http://localhost:3000',
      version: '1',
      chainId,
      nonce: generateNonce(),
    });

    return preMessage.prepareMessage();
  }
}<|MERGE_RESOLUTION|>--- conflicted
+++ resolved
@@ -1,4 +1,3 @@
-<<<<<<< HEAD
 import { BigNumber, Signer } from 'ethers';
 import { CredbullFixedYieldVault__factory, ERC20__factory } from "@credbull/contracts";
 import { SiweMessage, generateNonce } from 'siwe';
@@ -7,22 +6,16 @@
     private SERVICE_URL = 'http://localhost:3001';
     constructor(private access_token: string, private signer: Signer) {
     }
-=======
-import { ServiceResponse, Tables } from '@credbull/api';
-import { CredbullFixedYieldVault__factory, ERC20__factory } from '@credbull/contracts';
-import { BigNumber, Signer, Wallet, providers } from 'ethers';
-import { SiweMessage, generateNonce } from 'siwe';
 
-export class CredbullSDK {
-  private SERVICE_URL = 'http://localhost:3001';
->>>>>>> 3697b877
+    private headers() {
+        return {
+            headers: {
+                'Content-Type': 'application/json',
+                ...(this.access_token ? { Authorization: `Bearer ${this.access_token}` } : {}),
+            },
+        };
+    }
 
-  constructor(
-    private access_token: string,
-    private signer: Signer | providers.Provider,
-  ) {}
-
-<<<<<<< HEAD
     private async linkWalletMessage(signer: Signer) {
         const chainId = await signer.getChainId();
         const preMessage = new SiweMessage({
@@ -34,20 +27,10 @@
             chainId,
             nonce: generateNonce(),
         });
-=======
-  /// Return all active vaults
-  async getAllVaults(): Promise<ServiceResponse<Tables<'vaults'>[]>> {
-    const vaultsData = await fetch(`${this.SERVICE_URL}/vaults/current`, { method: 'GET', ...this.headers() });
-    return await vaultsData.json();
-  }
->>>>>>> 3697b877
 
-  /// Link user wallet
-  async linkWallet(discriminator?: string): Promise<ServiceResponse<Tables<'user_wallets'>[]>> {
-    const message = await this.linkWalletMessage(this.signer as Wallet);
-    const signature = await (this.signer as Wallet).signMessage(message);
+        return preMessage.prepareMessage();
+    };
 
-<<<<<<< HEAD
     /// Return all active vaults
     async getAllVaults() {
         const vaultsData = await fetch(`${this.SERVICE_URL}/vaults/current`, { method: 'GET', ...this.headers() });
@@ -58,63 +41,38 @@
     async linkWallet(discriminator?: string) {
         const message = await this.linkWalletMessage(this.signer);
         const signature = await this.signer.signMessage(message);
-=======
-    const linkWallet = await fetch(`${this.SERVICE_URL}/accounts/link-wallet`, {
-      method: 'POST',
-      body: JSON.stringify({ message, signature, discriminator }),
-      ...this.headers(),
-    });
 
-    return await linkWallet.json();
-  }
->>>>>>> 3697b877
+        const linkWallet = await fetch(`${this.SERVICE_URL}/accounts/link-wallet`, {
+            method: 'POST',
+            body: JSON.stringify({ message, signature, discriminator }),
+            ...this.headers()
+        });
 
-  /// Deposit token to the given vault address
-  async deposit(vaultAddress: string, amount: BigNumber, receiver: string) {
-    const vault = CredbullFixedYieldVault__factory.connect(vaultAddress, this.signer);
-    return await vault.deposit(amount, receiver);
-  }
+        return await linkWallet.json();
+    }
 
-  /// Redeem the share tokens
-  async redeem(vaultAddress: string, shares: BigNumber, receiver: string) {
-    const vault = CredbullFixedYieldVault__factory.connect(vaultAddress, this.signer);
-    await vault.redeem(shares, receiver, receiver);
-  }
+    /// Deposit token to the given vault address
+    async deposit(vaultAddress: string, amount: BigNumber, receiver: string) {
+        const vault = CredbullFixedYieldVault__factory.connect(vaultAddress, this.signer);
+        return await vault.deposit(amount, receiver);
+    }
 
-  /// Get the instance of an asset associated with the vault
-  async getAssetInstance(vaultAddress: string) {
-    const vault = CredbullFixedYieldVault__factory.connect(vaultAddress, this.signer);
-    const assetAddress = await vault.asset();
+    /// Redeem the share tokens
+    async redeem(vaultAddress: string, shares: BigNumber, receiver: string) {
+        const vault = CredbullFixedYieldVault__factory.connect(vaultAddress, this.signer);
+        await vault.redeem(shares, receiver, receiver);
+    }
 
-    return ERC20__factory.connect(assetAddress, this.signer);
-  }
+    /// Get the instance of an asset associated with the vault
+    async getAssetInstance(vaultAddress: string) {
+        const vault = CredbullFixedYieldVault__factory.connect(vaultAddress, this.signer);
+        const assetAddress = await vault.asset();
 
-  /// Get the instance of the vault
-  async getVaultInstance(vaultAddress: string) {
-    return CredbullFixedYieldVault__factory.connect(vaultAddress, this.signer);
-  }
+        return ERC20__factory.connect(assetAddress, this.signer);
+    }
 
-  private headers() {
-    return {
-      headers: {
-        'Content-Type': 'application/json',
-        ...(this.access_token ? { Authorization: `Bearer ${this.access_token}` } : {}),
-      },
-    };
-  }
-
-  private async linkWalletMessage(signer: Wallet) {
-    const chainId = await signer.getChainId();
-    const preMessage = new SiweMessage({
-      domain: this.SERVICE_URL,
-      address: signer.address,
-      statement: 'By connecting your wallet, you agree to the Terms of Service and Privacy Policy.',
-      uri: 'http://localhost:3000',
-      version: '1',
-      chainId,
-      nonce: generateNonce(),
-    });
-
-    return preMessage.prepareMessage();
-  }
+    /// Get the instance of the vault
+    async getVaultInstance(vaultAddress: string) {
+        return CredbullFixedYieldVault__factory.connect(vaultAddress, this.signer);
+    }
 }