--- conflicted
+++ resolved
@@ -1,8 +1,4 @@
-<<<<<<< HEAD
-import { ConsoleLogger, Module } from '@nestjs/common';
-=======
 import { ConsoleLogger, Module, Scope } from '@nestjs/common';
->>>>>>> f764e2a0
 import { ConfigModule } from '@nestjs/config';
 
 import { EthersModule } from '../../clients/ethers/ethers.module';
@@ -13,11 +9,7 @@
 
 @Module({
   imports: [SupabaseModule, EthersModule, ConfigModule],
-<<<<<<< HEAD
-  providers: [NotificationsService, ConsoleLogger],
-=======
   providers: [NotificationsService, { provide: ConsoleLogger, useFactory: logger.factory, scope: Scope.TRANSIENT }],
->>>>>>> f764e2a0
   exports: [NotificationsService],
 })
 export class NotificationsModule {}