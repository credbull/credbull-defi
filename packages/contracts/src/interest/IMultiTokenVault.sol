// SPDX-License-Identifier: MIT
pragma solidity ^0.8.20;

import { IERC1155 } from "@openzeppelin/contracts/token/ERC1155/IERC1155.sol";

/**
 * @title IMultiTokenVault
 */
interface IMultiTokenVault is IERC1155 {
<<<<<<< HEAD
    /// @notice The event is being emitted once user deposits.
=======
>>>>>>> 49ae51d7
    event Deposit(
        address indexed sender, address indexed receiver, uint256 depositPeriod, uint256 assets, uint256 shares
    );

<<<<<<< HEAD
    /// @notice The event is being emitted once user withdraws.
=======
>>>>>>> 49ae51d7
    event Withdraw(
        address indexed sender,
        address indexed receiver,
        address indexed owner,
        uint256 depositPeriod,
        uint256 assets,
        uint256 shares
    );

    /**
     * @dev Returns the ERC-20 underlying asset address used in the vault.
     *
     * @return asset The ERC-20 underlying asset address.
     */
    function asset() external view returns (address);

    /**
<<<<<<< HEAD
     * @dev Returns the total amount of the underlying asset that is managed by vault.
     *
     * @return totalManagedAssets The total amount of the underlying asset that is managed by vault.
     */
    function totalAssets() external view returns (uint256 totalManagedAssets);

    /**
     * @dev Returns the shares held by the owner for deposit period.
     *
     * @param owner The owner address hold the shares.
     * @param depositPeriod The time period in which the user hold the shares.
     *
     * @return shares The total amount of ERC-1155 shares that is held by the owner.
     */
    function sharesAtPeriod(address owner, uint256 depositPeriod) external view returns (uint256 shares);
=======
     * @dev Returns the total amount of the underlying asset that is held by vault.
     *
     * @return totalAssets The total amount of the underlying asset.
     */
    function totalAssets() external view returns (uint256 totalAssets);
>>>>>>> 49ae51d7

    function sharesAtPeriod(address account, uint256 depositPeriod) external view returns (uint256 shares);

<<<<<<< HEAD
    /**
     * @dev Returns the maximum amount of the underlying asset that can be deposited into the vault for the receiver at the current period.
     *
     * @param receiver The user who wants to deposit.
     *
     * @return maxAssets The maximum amount of the underlying asset can be deposited.
     */
    function maxDeposit(address receiver) external view returns (uint256 maxAssets);
=======
    // =============== Deposit ===============
    /**
     * @dev Returns the maximum amount of the underlying asset that can be deposited into the vault for the receiver at the deposit period.
     *
     * @param receiver The user who wants to deposit.
     * @param depositPeriod The deposit period to deposit at.
     *
     * @return maxAssets The maximum amount of the underlying asset can be deposited.
     */
    function maxDepositAtPeriod(address receiver, uint256 depositPeriod) external view returns (uint256 maxAssets);
>>>>>>> 49ae51d7

    /**
     * @dev Converts assets to shares for the deposit period.
     *
<<<<<<< HEAD
     * @param assets The amount of the ERC-20 underlying assets to be converted.
     * @param depositPeriod The time period in which the assets are converted.
     *
     * @return shares The amount of equivalent ERC-1155 shares.
=======
     * @return shares The equivalent amount of shares.
>>>>>>> 49ae51d7
     */
    function convertToSharesForDepositPeriod(uint256 assets, uint256 depositPeriod)
        external
        view
        returns (uint256 shares);

    /**
     * @dev Converts assets to shares at the current period.
     *
<<<<<<< HEAD
     * @param assets The amount of the ERC-20 underlying assets to be converted.
     *
     * @return shares The amount of equivalent ERC-1155 shares.
=======
     * @return shares The equivalent amount of shares.
>>>>>>> 49ae51d7
     */
    function convertToShares(uint256 assets) external view returns (uint256 shares);

    /**
<<<<<<< HEAD
     * @dev Simulate the deposit of the underlying assets into the vault and return the equivalent amount of shares for the current period.
     *
     * @param assets The amount of the ERC-20 underlying assets to be deposited.
=======
     * @dev Simulate the deposit of the underlying assets into the vault and return the equivalent amount of shares for the current time period.
     *
     * @param assets The current time period for the deposit, corresponding to the token ID in ERC1155.
>>>>>>> 49ae51d7
     *
     * @return shares The amount of ERC-1155 tokens minted.
     */
    function previewDeposit(uint256 assets) external view returns (uint256 shares);

    /**
     * @dev Deposits assets into the vault and mints shares for the current time period.
<<<<<<< HEAD
     *
     * @param assets The amount of the ERC-20 underlying assets to be deposited into the vault.
=======
     * Initially, assets and shares are equivalent.
     *
     * @param assets The amount of asset to be deposited into the vault.
>>>>>>> 49ae51d7
     * @param receiver The address that will receive the minted shares.
     *
     * @return shares The amount of ERC-1155 tokens minted.
     */
    function deposit(uint256 assets, address receiver) external returns (uint256 shares);

<<<<<<< HEAD
    // =============== Redeem / Withdraw ===============

    /**
     * @dev Returns the maximum amount of Vault shares that can be redeemed from the owner at the deposit period,
     * through a redeem call.
     *
     * @param owner The address of the owner that hold the assets.
     * @param depositPeriod The time period in which the redeem is called.
     *
     * @return maxShares The maximum amount of ERC-1155 tokens can be minted.
     */
=======
    // =============== Redeem/Withdraw ===============

>>>>>>> 49ae51d7
    function maxRedeemAtPeriod(address owner, uint256 depositPeriod) external view returns (uint256 maxShares);

    /**
     * @dev Converts shares to assets for deposit period and redeem period.
     *
<<<<<<< HEAD
     * @param shares The amount of ERC-1155 tokens to be converted.
     * @param depositPeriod The time period in which the shares has been minted.
     * @param redeemPeriod The time period in which the shares are converted.
     *
     * @return assets The equivalent amount of the ERC-20 underlying asset.
=======
     * @return assets The equivalent amount of the underlying asset.
>>>>>>> 49ae51d7
     */
    function convertToAssetsForDepositPeriod(uint256 shares, uint256 depositPeriod, uint256 redeemPeriod)
        external
        view
        returns (uint256 assets);

    /**
     * @dev Converts shares to assets for deposit period at the current redeem period.
     *
<<<<<<< HEAD
     * @param shares The amount of ERC-1155 tokens to be converted.
     * @param depositPeriod The time period in which the shares has been minted.
     *
     * @return assets The equivalent amount of the ERC-20 underlying asset.
     */
    function convertToAssetsForDepositPeriod(uint256 shares, uint256 depositPeriod)
=======
     * @return assets The equivalent amount of the underlying asset.
     */
    function convertToAssetsForDepositPeriod(uint256 shares, uint256 depositPeriod)
        external
        view
        returns (uint256 assets);

    function previewRedeemForDepositPeriod(uint256 shares, uint256 depositPeriod, uint256 redeemPeriod)
>>>>>>> 49ae51d7
        external
        view
        returns (uint256 assets);
    /**
     * @dev Returns the amount of assets that will be redeemed for a given amount of shares at a specific period of time.
     *
     * @param shares The amount of shares to redeem.
     * @param depositPeriod The deposit period in which the shares were issued.
     *
     * @return assets The amount of assets that will be redeemed for the given shares.
     */
    function previewRedeemForDepositPeriod(uint256 shares, uint256 depositPeriod)
        external
        view
        returns (uint256 assets);

    /**
<<<<<<< HEAD
     * @dev Returns the amount of assets that will be redeemed for a given amount of shares at depositPeriod and redeemPeriod.
     *
     * @param shares The amount of ERC-1155 tokens to redeem.
     * @param depositPeriod The time period in which the shares has been minted.
     * @param redeemPeriod The time period in which the shares are redeemed.
     *
     * @return assets The equivalent amount of the ERC-20 underlying asset.
     */
    function previewRedeemForDepositPeriod(uint256 shares, uint256 depositPeriod, uint256 redeemPeriod)
        external
        view
        returns (uint256 assets);

    /**
     * @dev Returns the amount of assets that will be redeemed for a given amount of shares at a depositPeriod.
     *
     * @param shares The amount of the ERC-1155 tokens to redeem.
     * @param depositPeriod The deposit period in which the shares were issued.
     *
     * @return assets The equivalent amount of the ERC-20 underlying assets.
     */
    function previewRedeemForDepositPeriod(uint256 shares, uint256 depositPeriod)
        external
        view
        returns (uint256 assets);

    /**
     * @dev Redeems the shares minted at the time of the deposit period from the vault to the owner, while the redemption happens at the defined redeem period
     * And return the equivalent amount of assets to the receiver.
     *
     * @param shares The amount of the ERC-1155 tokens to redeem.
     * @param receiver The address that will receive the minted shares.
     * @param owner The address that owns the minted shares.
     * @param depositPeriod The deposit period in which the shares were issued.
     * @param redeemPeriod The time period in which the shares are redeemed.
     *
     * @return assets The equivalent amount of the ERC-20 underlying assets.
=======
     * @dev Redeems the shares minted at the time of the deposit period from the vault to the owner, while the redemption happens at the defined redeem period
     * And return the equivalent amount of assets to the receiver.
     *
     * @param shares The amount of shares to be redeemed from the vault.
     * @param receiver The address that will receive the minted shares.
     * @param owner The address that owns the minted shares.
     * @param depositPeriod The related time period that the assets has deposited at, represents the ERC-1155 token ID.
     * @param redeemPeriod The period of time to be redeemed at.
     *
     * @return assets The amount of equivalent assets to get.
>>>>>>> 49ae51d7
     */
    function redeemForDepositPeriod(
        uint256 shares,
        address receiver,
        address owner,
        uint256 depositPeriod,
        uint256 redeemPeriod
    ) external returns (uint256 assets);

    /**
     * @dev Redeems the shares minted at the time of the deposit period from the vault to the owner, while the redemption happens at the current redeem period
     * And return the equivalent amount of assets to the receiver.
     *
<<<<<<< HEAD
     * @param shares The amount of the ERC-1155 tokens to redeem.
     * @param receiver The address that will receive the minted shares.
     * @param owner The address that owns the minted shares.
     * @param depositPeriod The deposit period in which the shares were issued.
     *
     * @return assets The equivalent amount of the ERC-20 underlying assets.
=======
     * @param shares The amount of shares to be redeemed from the vault.
     * @param receiver The address that will receive the minted shares.
     * @param owner The address that owns the minted shares.
     * @param depositPeriod The related time period that the assets has deposited at, represents the ERC-1155 token ID.
     *
     * @return assets The amount of equivalent assets to get.
>>>>>>> 49ae51d7
     */
    function redeemForDepositPeriod(uint256 shares, address receiver, address owner, uint256 depositPeriod)
        external
        returns (uint256 assets);

    // =============== Operational ===============

    /**
     * @dev Returns the current number of time periods elapsed.
     *
<<<<<<< HEAD
     * @return _currentTimePeriodsElapsed The current number of time periods elapsed.
     */
    function currentTimePeriodsElapsed() external view returns (uint256 _currentTimePeriodsElapsed);
=======
     * @return currentTimePeriodsElapsed The current number of time periods elapsed.
     */
    function currentTimePeriodsElapsed() external view returns (uint256);
>>>>>>> 49ae51d7

    /**
     * @notice This function is for only testing purposes.
     * @dev This function is made to set the current number of time periods elapsed.
     *
     * @param currentTimePeriodsElapsed_ The current number of time periods elapsed.
     */
    function setCurrentTimePeriodsElapsed(uint256 currentTimePeriodsElapsed_) external;
}<|MERGE_RESOLUTION|>--- conflicted
+++ resolved
@@ -1,5 +1,7 @@
 // SPDX-License-Identifier: MIT
 pragma solidity ^0.8.20;
+
+import { IERC1155 } from "@openzeppelin/contracts/token/ERC1155/IERC1155.sol";
 
 import { IERC1155 } from "@openzeppelin/contracts/token/ERC1155/IERC1155.sol";
 
@@ -7,18 +9,12 @@
  * @title IMultiTokenVault
  */
 interface IMultiTokenVault is IERC1155 {
-<<<<<<< HEAD
     /// @notice The event is being emitted once user deposits.
-=======
->>>>>>> 49ae51d7
     event Deposit(
         address indexed sender, address indexed receiver, uint256 depositPeriod, uint256 assets, uint256 shares
     );
 
-<<<<<<< HEAD
     /// @notice The event is being emitted once user withdraws.
-=======
->>>>>>> 49ae51d7
     event Withdraw(
         address indexed sender,
         address indexed receiver,
@@ -36,7 +32,6 @@
     function asset() external view returns (address);
 
     /**
-<<<<<<< HEAD
      * @dev Returns the total amount of the underlying asset that is managed by vault.
      *
      * @return totalManagedAssets The total amount of the underlying asset that is managed by vault.
@@ -52,17 +47,9 @@
      * @return shares The total amount of ERC-1155 shares that is held by the owner.
      */
     function sharesAtPeriod(address owner, uint256 depositPeriod) external view returns (uint256 shares);
-=======
-     * @dev Returns the total amount of the underlying asset that is held by vault.
-     *
-     * @return totalAssets The total amount of the underlying asset.
-     */
-    function totalAssets() external view returns (uint256 totalAssets);
->>>>>>> 49ae51d7
-
-    function sharesAtPeriod(address account, uint256 depositPeriod) external view returns (uint256 shares);
-
-<<<<<<< HEAD
+
+    // =============== Deposit ===============
+
     /**
      * @dev Returns the maximum amount of the underlying asset that can be deposited into the vault for the receiver at the current period.
      *
@@ -71,30 +58,14 @@
      * @return maxAssets The maximum amount of the underlying asset can be deposited.
      */
     function maxDeposit(address receiver) external view returns (uint256 maxAssets);
-=======
-    // =============== Deposit ===============
-    /**
-     * @dev Returns the maximum amount of the underlying asset that can be deposited into the vault for the receiver at the deposit period.
-     *
-     * @param receiver The user who wants to deposit.
-     * @param depositPeriod The deposit period to deposit at.
-     *
-     * @return maxAssets The maximum amount of the underlying asset can be deposited.
-     */
-    function maxDepositAtPeriod(address receiver, uint256 depositPeriod) external view returns (uint256 maxAssets);
->>>>>>> 49ae51d7
 
     /**
      * @dev Converts assets to shares for the deposit period.
      *
-<<<<<<< HEAD
      * @param assets The amount of the ERC-20 underlying assets to be converted.
      * @param depositPeriod The time period in which the assets are converted.
      *
      * @return shares The amount of equivalent ERC-1155 shares.
-=======
-     * @return shares The equivalent amount of shares.
->>>>>>> 49ae51d7
      */
     function convertToSharesForDepositPeriod(uint256 assets, uint256 depositPeriod)
         external
@@ -104,26 +75,16 @@
     /**
      * @dev Converts assets to shares at the current period.
      *
-<<<<<<< HEAD
      * @param assets The amount of the ERC-20 underlying assets to be converted.
      *
      * @return shares The amount of equivalent ERC-1155 shares.
-=======
-     * @return shares The equivalent amount of shares.
->>>>>>> 49ae51d7
      */
     function convertToShares(uint256 assets) external view returns (uint256 shares);
 
     /**
-<<<<<<< HEAD
      * @dev Simulate the deposit of the underlying assets into the vault and return the equivalent amount of shares for the current period.
      *
      * @param assets The amount of the ERC-20 underlying assets to be deposited.
-=======
-     * @dev Simulate the deposit of the underlying assets into the vault and return the equivalent amount of shares for the current time period.
-     *
-     * @param assets The current time period for the deposit, corresponding to the token ID in ERC1155.
->>>>>>> 49ae51d7
      *
      * @return shares The amount of ERC-1155 tokens minted.
      */
@@ -131,21 +92,14 @@
 
     /**
      * @dev Deposits assets into the vault and mints shares for the current time period.
-<<<<<<< HEAD
      *
      * @param assets The amount of the ERC-20 underlying assets to be deposited into the vault.
-=======
-     * Initially, assets and shares are equivalent.
-     *
-     * @param assets The amount of asset to be deposited into the vault.
->>>>>>> 49ae51d7
      * @param receiver The address that will receive the minted shares.
      *
      * @return shares The amount of ERC-1155 tokens minted.
      */
     function deposit(uint256 assets, address receiver) external returns (uint256 shares);
 
-<<<<<<< HEAD
     // =============== Redeem / Withdraw ===============
 
     /**
@@ -157,24 +111,16 @@
      *
      * @return maxShares The maximum amount of ERC-1155 tokens can be minted.
      */
-=======
-    // =============== Redeem/Withdraw ===============
-
->>>>>>> 49ae51d7
     function maxRedeemAtPeriod(address owner, uint256 depositPeriod) external view returns (uint256 maxShares);
 
     /**
      * @dev Converts shares to assets for deposit period and redeem period.
      *
-<<<<<<< HEAD
      * @param shares The amount of ERC-1155 tokens to be converted.
      * @param depositPeriod The time period in which the shares has been minted.
      * @param redeemPeriod The time period in which the shares are converted.
      *
      * @return assets The equivalent amount of the ERC-20 underlying asset.
-=======
-     * @return assets The equivalent amount of the underlying asset.
->>>>>>> 49ae51d7
      */
     function convertToAssetsForDepositPeriod(uint256 shares, uint256 depositPeriod, uint256 redeemPeriod)
         external
@@ -184,41 +130,17 @@
     /**
      * @dev Converts shares to assets for deposit period at the current redeem period.
      *
-<<<<<<< HEAD
      * @param shares The amount of ERC-1155 tokens to be converted.
      * @param depositPeriod The time period in which the shares has been minted.
      *
      * @return assets The equivalent amount of the ERC-20 underlying asset.
      */
     function convertToAssetsForDepositPeriod(uint256 shares, uint256 depositPeriod)
-=======
-     * @return assets The equivalent amount of the underlying asset.
-     */
-    function convertToAssetsForDepositPeriod(uint256 shares, uint256 depositPeriod)
-        external
-        view
-        returns (uint256 assets);
-
-    function previewRedeemForDepositPeriod(uint256 shares, uint256 depositPeriod, uint256 redeemPeriod)
->>>>>>> 49ae51d7
-        external
-        view
-        returns (uint256 assets);
-    /**
-     * @dev Returns the amount of assets that will be redeemed for a given amount of shares at a specific period of time.
-     *
-     * @param shares The amount of shares to redeem.
-     * @param depositPeriod The deposit period in which the shares were issued.
-     *
-     * @return assets The amount of assets that will be redeemed for the given shares.
-     */
-    function previewRedeemForDepositPeriod(uint256 shares, uint256 depositPeriod)
-        external
-        view
-        returns (uint256 assets);
-
-    /**
-<<<<<<< HEAD
+        external
+        view
+        returns (uint256 assets);
+
+    /**
      * @dev Returns the amount of assets that will be redeemed for a given amount of shares at depositPeriod and redeemPeriod.
      *
      * @param shares The amount of ERC-1155 tokens to redeem.
@@ -256,18 +178,6 @@
      * @param redeemPeriod The time period in which the shares are redeemed.
      *
      * @return assets The equivalent amount of the ERC-20 underlying assets.
-=======
-     * @dev Redeems the shares minted at the time of the deposit period from the vault to the owner, while the redemption happens at the defined redeem period
-     * And return the equivalent amount of assets to the receiver.
-     *
-     * @param shares The amount of shares to be redeemed from the vault.
-     * @param receiver The address that will receive the minted shares.
-     * @param owner The address that owns the minted shares.
-     * @param depositPeriod The related time period that the assets has deposited at, represents the ERC-1155 token ID.
-     * @param redeemPeriod The period of time to be redeemed at.
-     *
-     * @return assets The amount of equivalent assets to get.
->>>>>>> 49ae51d7
      */
     function redeemForDepositPeriod(
         uint256 shares,
@@ -281,21 +191,12 @@
      * @dev Redeems the shares minted at the time of the deposit period from the vault to the owner, while the redemption happens at the current redeem period
      * And return the equivalent amount of assets to the receiver.
      *
-<<<<<<< HEAD
      * @param shares The amount of the ERC-1155 tokens to redeem.
      * @param receiver The address that will receive the minted shares.
      * @param owner The address that owns the minted shares.
      * @param depositPeriod The deposit period in which the shares were issued.
      *
      * @return assets The equivalent amount of the ERC-20 underlying assets.
-=======
-     * @param shares The amount of shares to be redeemed from the vault.
-     * @param receiver The address that will receive the minted shares.
-     * @param owner The address that owns the minted shares.
-     * @param depositPeriod The related time period that the assets has deposited at, represents the ERC-1155 token ID.
-     *
-     * @return assets The amount of equivalent assets to get.
->>>>>>> 49ae51d7
      */
     function redeemForDepositPeriod(uint256 shares, address receiver, address owner, uint256 depositPeriod)
         external
@@ -306,15 +207,9 @@
     /**
      * @dev Returns the current number of time periods elapsed.
      *
-<<<<<<< HEAD
      * @return _currentTimePeriodsElapsed The current number of time periods elapsed.
      */
     function currentTimePeriodsElapsed() external view returns (uint256 _currentTimePeriodsElapsed);
-=======
-     * @return currentTimePeriodsElapsed The current number of time periods elapsed.
-     */
-    function currentTimePeriodsElapsed() external view returns (uint256);
->>>>>>> 49ae51d7
 
     /**
      * @notice This function is for only testing purposes.
