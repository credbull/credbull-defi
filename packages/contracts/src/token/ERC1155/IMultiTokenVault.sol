--- conflicted
+++ resolved
@@ -10,13 +10,8 @@
  *   - Users redeem ERC1155 share tokens, and the vault returns the corresponding amount of ERC20 assets.
  *   - Each deposit period has its own ERC1155 share token, allowing for time-based calculations, e.g. for returns.
  */
-<<<<<<< HEAD
 interface IMultiTokenVault is IERC1155Upgradeable {
     /// @notice The event is being emitted once user deposits.
-=======
-interface IMultiTokenVault is IERC1155 {
-    /// @notice Emitted when a user deposits assets into the vault.
->>>>>>> 1259e4cf
     event Deposit(
         address indexed sender, address indexed receiver, uint256 depositPeriod, uint256 assets, uint256 shares
     );
