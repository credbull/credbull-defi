--- conflicted
+++ resolved
@@ -14,6 +14,7 @@
 import { AccessControlUpgradeable } from "@openzeppelin/contracts-upgradeable/access/AccessControlUpgradeable.sol";
 import { UUPSUpgradeable } from "@openzeppelin/contracts-upgradeable/proxy/utils/UUPSUpgradeable.sol";
 import { Initializable } from "@openzeppelin/contracts-upgradeable/proxy/utils/Initializable.sol";
+import { TripleRateContext } from "@credbull/yield/context/TripleRateContext.sol";
 
 /**
  * @title LiquidContinuousMultiTokenVault
@@ -36,14 +37,8 @@
     ITradeable,
     TimelockAsyncUnlock,
     Timer,
-<<<<<<< HEAD
+    TripleRateContext,
     AccessControlUpgradeable
-=======
-    TripleRateContext,
-    ERC1155Pausable,
-    ERC1155Supply,
-    AccessControl
->>>>>>> 1259e4cf
 {
     using SafeERC20 for IERC20;
 
@@ -60,37 +55,22 @@
         uint256 tenor;
     }
 
-<<<<<<< HEAD
     IYieldStrategy public YIELD_STRATEGY; // TODO lucasia - confirm if immutable or not
+
+    bytes32 public constant OPERATOR_ROLE = keccak256("OPERATOR_ROLE");
     bytes32 public constant PAUSER_ROLE = keccak256("PAUSER_ROLE");
     bytes32 public constant UPGRADE_ROLE = keccak256("UPGRADE_ROLE");
-=======
-    IYieldStrategy public immutable YIELD_STRATEGY; // TODO lucasia - confirm if immutable or not
-
-    bytes32 public constant OPERATOR_ROLE = keccak256("OPERATOR_ROLE");
->>>>>>> 1259e4cf
 
     error LiquidContinuousMultiTokenVault__InvalidFrequency(uint256 frequency);
     error LiquidContinuousMultiTokenVault__InvalidOwnerAddress(address ownerAddress);
     error LiquidContinuousMultiTokenVault__InvalidOperatorAddress(address ownerAddress);
 
-<<<<<<< HEAD
     function initialize(VaultParams memory params) public initializer {
         __UUPSUpgradeable_init();
         __AccessControl_init();
         __MultiTokenVault_init(params.asset);
         __TimelockAsyncUnlock_init(params.redeemNoticePeriod);
         __TripleRateContext_init(
-            params.fullRateScaled, params.reducedRateScaled, params.frequency, params.tenor, params.asset.decimals()
-        );
-        __Timer_init(params.vaultStartTimestamp);
-
-=======
-    constructor(VaultParams memory params)
-        MultiTokenVault(params.asset)
-        TimelockAsyncUnlock(params.redeemNoticePeriod)
-        Timer(params.vaultStartTimestamp)
-        TripleRateContext(
             ContextParams({
                 fullRateScaled: params.fullRateScaled,
                 initialReducedRate: PeriodRate({ interestRate: params.reducedRateScaled, effectiveFromPeriod: 0 }),
@@ -98,9 +78,9 @@
                 tenor: params.tenor,
                 decimals: params.asset.decimals()
             })
-        )
-    {
->>>>>>> 1259e4cf
+        );
+        __Timer_init(params.vaultStartTimestamp);
+
         if (params.contractOwner == address(0)) {
             revert LiquidContinuousMultiTokenVault__InvalidOwnerAddress(params.contractOwner);
         }
@@ -287,23 +267,11 @@
 
     // ===================== ERC1155Pausable =====================
 
-<<<<<<< HEAD
     function pause() public onlyRole(PAUSER_ROLE) {
-=======
-    function _update(address from, address to, uint256[] memory ids, uint256[] memory values)
-        internal
-        override(ERC1155Supply, ERC1155Pausable, ERC1155)
-        whenNotPaused
-    {
-        ERC1155Supply._update(from, to, ids, values);
-    }
-
-    function pause() public onlyRole(OPERATOR_ROLE) {
->>>>>>> 1259e4cf
         _pause();
     }
 
-    function unpause() public onlyRole(OPERATOR_ROLE) {
+    function unpause() public onlyRole(PAUSER_ROLE) {
         _unpause();
     }
 
