//SPDX-License-Identifier: MIT

pragma solidity ^0.8.19;

import { Script } from "forge-std/Script.sol";
import { stdToml } from "forge-std/StdToml.sol";
import { console2 } from "forge-std/console2.sol";

import { IERC20 } from "@openzeppelin/contracts/interfaces/IERC20.sol";

import { DeployMocks } from "./DeployMocks.s.sol";

struct FactoryParams {
    address owner;
    address operator;
    uint256 collateralPercentage; // TODO - is this required or can we remove it?
}

// TODO - add other contract addresses here, including USDC
struct NetworkConfig {
    FactoryParams factoryParams;
    IERC20 usdcToken;
    IERC20 cblToken;
}

/// @title Helper to centralize any chain-specific config and code into one place
/// Each chain has different addresses for contracts such as USDC and (Gnosis) Safe
/// This is the only place in the contract code that knows about different chains and environment settings
contract HelperConfig is Script {
    using stdToml for string;

    NetworkConfig private activeNetworkConfig;

    string private tomlConfig;

    bool private testMode = false;

    constructor(bool _test) {
        testMode = _test;

        tomlConfig = loadTomlConfiguration();

        // TODO: move to using StdChains, e.g. `getChain(block.chainid) == "Arbitrum"`
        if (
            block.chainid == 31337 || block.chainid == 421614 || block.chainid == 80001 || block.chainid == 84532
                || block.chainid == 200810
        ) {
            activeNetworkConfig = createNetworkConfig();
        } else {
            revert(string.concat("Unsupported chain with chainId ", vm.toString(block.chainid)));
        }
    }

    function getNetworkConfig() public view returns (NetworkConfig memory) {
        return activeNetworkConfig;
    }

    function loadTomlConfiguration() internal view returns (string memory) {
        string memory environment = vm.envString("ENVIRONMENT");
        string memory path = string.concat(vm.projectRoot(), "/resource/", environment, ".toml");
        console2.log(string.concat("Loading toml configuration from: ", path));
        return vm.readFile(path);
    }

    /// Creates the active Network Config, or returns it if already created.
    /// @return The active Network Config
    function createNetworkConfig() internal returns (NetworkConfig memory) {
        // NOTE (JL,2024-05-20): As function is only called from the constructor, do we need the 'exists' check?
        if (address(activeNetworkConfig.factoryParams.operator) != address(0)) {
            return (activeNetworkConfig);
        }

        FactoryParams memory factoryParams = createFactoryParamsFromConfig();

        DeployMocks deployMocks = new DeployMocks(testMode, factoryParams.owner);
        (IERC20 mockToken, IERC20 mockStablecoin) = deployMocks.run();

        NetworkConfig memory networkConfig =
            NetworkConfig({ factoryParams: factoryParams, usdcToken: mockStablecoin, cblToken: mockToken });

        return networkConfig;
    }

    /// Create the Factory Parameters instance from configuration.
    /// @return The active Factory Parameters
    function createFactoryParamsFromConfig() internal view returns (FactoryParams memory) {
        FactoryParams memory factoryParams = FactoryParams({
<<<<<<< HEAD
            owner: tomlConfig.readAddress(".evm.contracts.owner.public_address"),
            operator: tomlConfig.readAddress(".evm.contracts.operator.public_address"),
=======
            owner: tomlConfig.readAddress(".evm.address.owner"),
            operator: tomlConfig.readAddress(".evm.address.operator"),
>>>>>>> 4c8ceee7
            collateralPercentage: tomlConfig.readUint(".evm.contracts.upside_vault.collateral_percentage")
        });

        return factoryParams;
    }
}<|MERGE_RESOLUTION|>--- conflicted
+++ resolved
@@ -85,13 +85,8 @@
     /// @return The active Factory Parameters
     function createFactoryParamsFromConfig() internal view returns (FactoryParams memory) {
         FactoryParams memory factoryParams = FactoryParams({
-<<<<<<< HEAD
-            owner: tomlConfig.readAddress(".evm.contracts.owner.public_address"),
-            operator: tomlConfig.readAddress(".evm.contracts.operator.public_address"),
-=======
             owner: tomlConfig.readAddress(".evm.address.owner"),
             operator: tomlConfig.readAddress(".evm.address.operator"),
->>>>>>> 4c8ceee7
             collateralPercentage: tomlConfig.readUint(".evm.contracts.upside_vault.collateral_percentage")
         });
 
