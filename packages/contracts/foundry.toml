[profile.default]
src = "src"
out = "out"
libs = ["lib"]
fs_permissions = [{ access = "read-write", path = "./" }]
<<<<<<< HEAD
solc_version="0.8.25"
=======
solc_version="0.8.23"
optimizer = true
optimizer_runs = 200
>>>>>>> cf9ddf77

[fmt]
bracket_spacing = true
# See more config options https://github.com/foundry-rs/foundry/blob/master/crates/config/README.md#all-options

[rpc_endpoints]
default_network = "http://127.0.0.1:8545"
localhost = "http://127.0.0.1:8545"
base = "https://mainnet.base.org"
baseSepolia = "https://sepolia.base.org"
arbitrum = "https://arb-mainnet.g.alchemy.com/v2/${ALCHEMY_API_KEY}"
arbitrumSepolia = "https://arb-sepolia.g.alchemy.com/v2/${ALCHEMY_API_KEY}"
optimism = "https://opt-mainnet.g.alchemy.com/v2/${ALCHEMY_API_KEY}"
optimismSepolia = "https://opt-sepolia.g.alchemy.com/v2/${ALCHEMY_API_KEY}"
polygon = "https://polygon-mainnet.g.alchemy.com/v2/${ALCHEMY_API_KEY}"
polygonAmoy = "https://polygon-amoy.g.alchemy.com/v2/${ALCHEMY_API_KEY}"
bitlayer = "https://rpc.bitlayer.org"
bitlayerTestnet = "https://testnet-rpc.bitlayer.org"
plume = "https://rpc.plumenetwork.xyz/${PLUME_API_KEY}"
plumeDevnet = "https://devnet-rpc.plumenetwork.xyz"
plumeTestnet_old = "https://testnet-rpc.plumenetwork.xyz"
plumeTestnet= "https://test-rpc.plumenetwork.xyz"


[etherscan]
localhost = { key = "" , url="http://127.0.0.1:8545"}
base = { key = "${BASE_ETHERSCAN_API_KEY}" }
baseSepolia = { key = "${BASE_SEPOLIA_ETHERSCAN_API_KEY}" }
arbitrum = { key = "${ARB_ETHERSCAN_API_KEY}", url = "https://api.arbiscan.io/api", chain=42161 }
arbitrumSepolia = { key = "${ARB_SEPOLIA_ETHERSCAN_API_KEY}", url = "https://api-sepolia.arbiscan.io/api", chain=421614 }
bitlayer = { key = "bitlayer", url="https://rpc.bitlayer.org" }
bitlayerTestnet = { key = "bitlayerTestnet", url="https://testnet-scan.bitlayer.org" }
plume = { key = "plume", url = 'https://explorer.plumenetwork.xyz/api\?', chain=98865 }
plumeDevnet = { key = "plumeDevnet", url = 'https://devnet-explorer.plumenetwork.xyz/api\?', chain=18230 }
plumeTestnet_old = { key = "plumeTestnet_old", url = 'https://testnet-explorer.plumenetwork.xyz/api\?', chain=161221135 }
plumeTestnet = { key = "plumeTestnet", url = 'https://test-explorer.plumenetwork.xyz/api\?', chain=98864 }
polygon = { key = "${POLYGON_ETHERSCAN_API_KEY}" }
polygonAmoy = { key = "${POLYGON_AMOY_ETHERSCAN_API_KEY}", url = "https://api-amoy.polygonscan.com/api", chain=80002 }<|MERGE_RESOLUTION|>--- conflicted
+++ resolved
@@ -3,13 +3,9 @@
 out = "out"
 libs = ["lib"]
 fs_permissions = [{ access = "read-write", path = "./" }]
-<<<<<<< HEAD
 solc_version="0.8.25"
-=======
-solc_version="0.8.23"
 optimizer = true
 optimizer_runs = 200
->>>>>>> cf9ddf77
 
 [fmt]
 bracket_spacing = true
