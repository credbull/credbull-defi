--- conflicted
+++ resolved
@@ -31,11 +31,7 @@
     function test__MultiTokenVaulTest__SimpleDeposit() public {
         uint256 assetToSharesRatio = 1;
 
-<<<<<<< HEAD
         MultiTokenVault vault = new SimpleMultiTokenVault(asset, assetToSharesRatio, 10, owner);
-=======
-        MultiTokenVault vault = new SimpleMultiTokenVault(asset, assetToSharesRatio, 10);
->>>>>>> 49ae51d7
 
         address vaultAddress = address(vault);
 
@@ -61,11 +57,7 @@
         uint256 assetToSharesRatio = 2;
 
         // setup
-<<<<<<< HEAD
         MultiTokenVault vault = new SimpleMultiTokenVault(asset, assetToSharesRatio, 10, owner);
-=======
-        MultiTokenVault vault = new SimpleMultiTokenVault(asset, assetToSharesRatio, 10);
->>>>>>> 49ae51d7
         uint256 assetBalanceBeforeDeposits = asset.balanceOf(alice); // the asset balance from the start
 
         // verify deposit - period 1
@@ -77,6 +69,9 @@
             deposit1Shares,
             vault.sharesAtPeriod(alice, deposit1TestParams.depositPeriod),
             "getSharesAtPeriod incorrect at period 1"
+        );
+        assertEq(
+            deposit1Shares, vault.balanceOf(alice, deposit1TestParams.depositPeriod), "balance incorrect at period 1"
         );
         assertEq(
             deposit1Shares, vault.balanceOf(alice, deposit1TestParams.depositPeriod), "balance incorrect at period 1"
@@ -135,13 +130,9 @@
     uint256 internal immutable ASSET_TO_SHARES_RATIO;
     uint256 internal immutable YIELD_PERCENTAGE;
 
-<<<<<<< HEAD
     constructor(IERC20Metadata asset, uint256 assetToSharesRatio, uint256 yieldPercentage, address initialOwner)
         MultiTokenVault(asset, initialOwner)
     {
-=======
-    constructor(IERC20Metadata asset, uint256 assetToSharesRatio, uint256 yieldPercentage) MultiTokenVault(asset) {
->>>>>>> 49ae51d7
         ASSET_TO_SHARES_RATIO = assetToSharesRatio;
         YIELD_PERCENTAGE = yieldPercentage;
     }
