//SPDX-License-Identifier: MIT

pragma solidity ^0.8.20;

import { Test } from "forge-std/Test.sol";

import { ERC20 } from "@openzeppelin/contracts/token/ERC20/ERC20.sol";
import { IAccessControl } from "@openzeppelin/contracts/access/IAccessControl.sol";
import { Pausable } from "@openzeppelin/contracts/utils/Pausable.sol";

import { CredbullFixedYieldVault } from "@credbull/CredbullFixedYieldVault.sol";
import { CredbullWhiteListProvider } from "@credbull/CredbullWhiteListProvider.sol";
import { WhiteListProvider } from "@credbull/provider/whiteList/WhiteListProvider.sol";
import { WhiteListPlugin } from "@credbull/plugin/WhiteListPlugin.sol";
import { FixedYieldVault } from "@credbull/vault/FixedYieldVault.sol";
<<<<<<< HEAD
=======

import { DeployVaults } from "@script/DeployVaults.s.sol";
import { DeployVaultsSupport } from "@script/DeployVaultsSupport.s.sol";

import { VaultsSupportConfig } from "@script/TomlConfig.s.sol";
>>>>>>> 9bb3a2f2

import { ParamsFactory } from "@test/test/vault/utils/ParamsFactory.t.sol";
import { SimpleUSDC } from "@test/test/token/SimpleUSDC.t.sol";

contract CredbullFixedYieldVaultTest is Test, VaultsSupportConfig {
    uint256 private constant INITIAL_BALANCE = 1000;
    uint256 private constant ADDITIONAL_PRECISION = 1e12;

    address private alice = makeAddr("alice");
    address private bob = makeAddr("bob");

    DeployVaults private deployer;
    DeployVaultsSupport private supportDeployer;

    CredbullFixedYieldVault private vault;
    CredbullWhiteListProvider private whiteListProvider;

    CredbullFixedYieldVault.FixedYieldVaultParams private params;

    uint256 private precision;

    function setUp() public {
        deployer = new DeployVaults().skipDeployCheck();
        supportDeployer = new DeployVaultsSupport().skipDeployCheck();

        (,, whiteListProvider) = deployer.run();
        (ERC20 cbl, ERC20 usdc,) = supportDeployer.run();

        params = new ParamsFactory(usdc, cbl).createFixedYieldVaultParams();
        params.whiteListPlugin.whiteListProvider = address(whiteListProvider);

        vault = new CredbullFixedYieldVault(params);

        SimpleUSDC asset = SimpleUSDC(address(params.maturityVault.vault.asset));

        precision = 10 ** asset.decimals();

        address[] memory whiteListAddresses = new address[](2);
        whiteListAddresses[0] = alice;
        whiteListAddresses[1] = bob;

        bool[] memory statuses = new bool[](2);
        statuses[0] = true;
        statuses[1] = true;

        vm.startPrank(params.roles.operator);
        vault.WHITELIST_PROVIDER().updateStatus(whiteListAddresses, statuses);
        vm.stopPrank();

        asset.mint(alice, INITIAL_BALANCE * precision);
        asset.mint(bob, INITIAL_BALANCE * precision);
    }

    function test__FixedYieldVault__RevertOnInvalidAddress() public {
        params.roles.owner = address(0);
        vm.expectRevert(abi.encodeWithSelector(FixedYieldVault.FixedYieldVault__InvalidOwnerAddress.selector));
        new CredbullFixedYieldVault(params);

        params.roles.owner = makeAddr("owner");
        params.roles.operator = address(0);
        vm.expectRevert(abi.encodeWithSelector(FixedYieldVault.FixedYieldVault__InvalidOperatorAddress.selector));
        new CredbullFixedYieldVault(params);
    }

    function test__FixedYieldVault__RevertOnInvalidAddress() public {
        params.roles.owner = address(0);
        vm.expectRevert(abi.encodeWithSelector(FixedYieldVault.FixedYieldVault__InvalidOwnerAddress.selector));
        new CredbullFixedYieldVault(params);

        params.roles.owner = makeAddr("owner");
        params.roles.operator = address(0);
        vm.expectRevert(abi.encodeWithSelector(FixedYieldVault.FixedYieldVault__InvalidOperatorAddress.selector));
        new CredbullFixedYieldVault(params);
    }

    function test__FixedYieldVault__ShouldAllowOwnerToChangeOperator() public {
        address newOperator = makeAddr("new_operator");

        vm.startPrank(params.roles.owner);
        vault.revokeRole(vault.OPERATOR_ROLE(), params.roles.operator);
        vault.grantRole(vault.OPERATOR_ROLE(), newOperator);
        vm.stopPrank();

        vm.startPrank(params.roles.operator);
        vm.expectRevert(
            abi.encodeWithSelector(
                IAccessControl.AccessControlUnauthorizedAccount.selector, params.roles.operator, vault.OPERATOR_ROLE()
            )
        );
        vault.mature();
        vm.stopPrank();

        vm.startPrank(newOperator);
        vault.mature();
        vm.stopPrank();
    }

    function test__FixedYieldVault__RevertMatureIfNotOperator() public {
        vm.startPrank(params.roles.owner);
        vm.expectRevert(
            abi.encodeWithSelector(
                IAccessControl.AccessControlUnauthorizedAccount.selector, params.roles.owner, vault.OPERATOR_ROLE()
            )
        );
        vault.mature();
        vm.stopPrank();
    }

    function test__FixedYieldVault__ExpectedAssetOnMaturity() public {
        uint256 depositAmount = 10 * precision;
        deposit(alice, depositAmount, false);

        uint256 expectedAssetValue = ((depositAmount * (100 + params.promisedYield)) / 100);
        assertEq(vault.expectedAssetsOnMaturity(), expectedAssetValue);
    }

    function test__FixedYieldVault__ExpectedAssetOnMaturityZeroFixedYield() public {
        params.promisedYield = 0; // zero fixed yield

        CredbullFixedYieldVault zeroFixedYieldVault = new CredbullFixedYieldVault(params);

        uint256 depositAmount = 10 * precision;
        deposit(zeroFixedYieldVault, alice, depositAmount, false);

        uint256 expectedAssetValue = depositAmount;
        assertEq(zeroFixedYieldVault.expectedAssetsOnMaturity(), expectedAssetValue);
    }

    function test__FixedYieldVault__RevertMaturityToggleIfNotAdmin() public {
        bool previousMaturityStatus = vault.checkMaturity();
        vm.startPrank(params.roles.operator);
        vm.expectRevert(
            abi.encodeWithSelector(
                IAccessControl.AccessControlUnauthorizedAccount.selector,
                params.roles.operator,
                vault.DEFAULT_ADMIN_ROLE()
            )
        );
        vault.setMaturityCheck(!previousMaturityStatus);
        vm.stopPrank();

        vm.prank(params.roles.owner);
        vault.setMaturityCheck(!previousMaturityStatus);
    }

    function test__FixedYieldVault__RevertWhiteListToggleIfNotAdmin() public {
        vm.startPrank(params.roles.operator);
        vm.expectRevert(
            abi.encodeWithSelector(
                IAccessControl.AccessControlUnauthorizedAccount.selector,
                params.roles.operator,
                vault.DEFAULT_ADMIN_ROLE()
            )
        );
        vault.toggleWhiteListCheck();
        vm.stopPrank();

        vm.prank(params.roles.owner);
        vault.toggleWhiteListCheck();
    }

    function test__FixedYieldVault__RevertWindowToggleIfNotAdmin() public {
        vm.startPrank(params.roles.operator);
        vm.expectRevert(
            abi.encodeWithSelector(
                IAccessControl.AccessControlUnauthorizedAccount.selector,
                params.roles.operator,
                vault.DEFAULT_ADMIN_ROLE()
            )
        );
        vault.toggleWindowCheck();
        vm.stopPrank();

        vm.prank(params.roles.owner);
        vault.toggleWindowCheck();
    }

    function test__FixedYieldVault__ShouldCheckForWhiteListedAddresses() public {
        address[] memory whiteListAddresses = new address[](1);
        whiteListAddresses[0] = alice;

        bool[] memory statuses = new bool[](1);
        statuses[0] = false;

        vm.startPrank(params.roles.operator);
        vault.WHITELIST_PROVIDER().updateStatus(whiteListAddresses, statuses);
        vm.stopPrank();
        uint256 depositAmount = 1000 * precision;

        vm.expectRevert(
            abi.encodeWithSelector(WhiteListPlugin.CredbullVault__NotWhiteListed.selector, alice, depositAmount)
        );
        vault.deposit(depositAmount, alice);
    }

    function test__FixedYieldVault__ExpectACallToWhiteListPlugin() public {
        address[] memory whiteListAddresses = new address[](1);
        whiteListAddresses[0] = alice;

        bool[] memory statuses = new bool[](1);
        statuses[0] = false;

        vm.startPrank(params.roles.operator);
        vault.WHITELIST_PROVIDER().updateStatus(whiteListAddresses, statuses);
        vm.stopPrank();

        uint256 depositAmount = 1000 * precision;
        vm.expectRevert(
            abi.encodeWithSelector(WhiteListPlugin.CredbullVault__NotWhiteListed.selector, alice, depositAmount)
        );
        vm.expectCall(
            address(params.whiteListPlugin.whiteListProvider), abi.encodeCall(WhiteListProvider.status, alice)
        );
        vault.deposit(depositAmount, alice);
    }

    function test__FixedYieldVault__RevertMaxCapToggleIfNotAdmin() public {
        bool previousStatus = vault.checkMaxCap();
        vm.startPrank(params.roles.operator);
        vm.expectRevert(
            abi.encodeWithSelector(
                IAccessControl.AccessControlUnauthorizedAccount.selector,
                params.roles.operator,
                vault.DEFAULT_ADMIN_ROLE()
            )
        );
        vault.setCheckMaxCap(!previousStatus);
        vm.stopPrank();

        vm.prank(params.roles.owner);
        vault.setCheckMaxCap(!previousStatus);
    }

    function test__FixedYieldVault__RevertUdpateMaxCapIfNotAdmin() public {
        vm.startPrank(params.roles.operator);
        vm.expectRevert(
            abi.encodeWithSelector(
                IAccessControl.AccessControlUnauthorizedAccount.selector,
                params.roles.operator,
                vault.DEFAULT_ADMIN_ROLE()
            )
        );
        vault.updateMaxCap(100 * precision);
        vm.stopPrank();

        vm.prank(params.roles.owner);
        vault.updateMaxCap(100 * precision);
    }

    function test__FixedYieldVault__RevertOpsIfVaultIsPaused() public {
        vm.startPrank(params.roles.owner);
        vault.toggleWindowCheck();
        vault.pauseVault();
        vm.expectRevert(abi.encodeWithSelector(Pausable.EnforcedPause.selector));
        vault.deposit(1000 * precision, alice);
        vm.stopPrank();

        vm.startPrank(params.roles.owner);
        vault.unpauseVault();
        vm.stopPrank();
    }

    function test__FixedYieldVault__ShouldAllowAdminToUnpauseVault() public {
        vm.startPrank(params.roles.owner);
        vault.toggleWindowCheck();
        vault.pauseVault();
        vm.expectRevert(abi.encodeWithSelector(Pausable.EnforcedPause.selector));
        vault.deposit(1000 * precision, alice);
        vm.stopPrank();

        vm.startPrank(params.roles.owner);
        vault.unpauseVault();
        deposit(alice, 1000 * precision, true);
        vm.stopPrank();
    }

    function test__FixedYieldVault__ShouldAllowOnlyAdminToPauseVault() public {
        vm.startPrank(params.roles.operator);
        vm.expectRevert(
            abi.encodeWithSelector(
                IAccessControl.AccessControlUnauthorizedAccount.selector,
                params.roles.operator,
                vault.DEFAULT_ADMIN_ROLE()
            )
        );
        vault.pauseVault();
        vm.stopPrank();

        vm.startPrank(params.roles.owner);
        vault.pauseVault();
        vm.stopPrank();
    }

    function test__FixedYieldVault__RevertWindowUpdateIfNotAdmin() public {
        vm.startPrank(params.roles.operator);
        vm.expectRevert(
            abi.encodeWithSelector(
                IAccessControl.AccessControlUnauthorizedAccount.selector,
                params.roles.operator,
                vault.DEFAULT_ADMIN_ROLE()
            )
        );
        vault.updateWindow(100, 200, 300, 400);
        vm.stopPrank();

        vm.prank(params.roles.owner);
        vault.updateWindow(100, 200, 300, 400);
    }

    function test__FixedYieldVault__ShouldAllowAdminToWithdrawERC20Tokens() public {
        SimpleUSDC token = SimpleUSDC(address(params.maturityVault.vault.asset));
        vm.prank(alice);
        token.transfer(address(vault), 100 * precision);

        assertEq(token.balanceOf(address(vault)), 100 * precision);

        vm.prank(params.roles.owner);
        address[] memory addresses = new address[](1);
        addresses[0] = address(params.maturityVault.vault.asset);
        vault.withdrawERC20(addresses);

        assertEq(token.balanceOf(address(vault)), 0);
    }

    function deposit(address user, uint256 assets, bool warp) internal returns (uint256 shares) {
        return deposit(vault, user, assets, warp);
    }

    function deposit(CredbullFixedYieldVault fixedYieldVault, address user, uint256 assets, bool warp)
        internal
        returns (uint256 shares)
    {
        // first, approve the deposit
        vm.startPrank(user);
        params.maturityVault.vault.asset.approve(address(fixedYieldVault), assets);

        // wrap if set to true
        if (warp) {
            vm.warp(params.windowPlugin.depositWindow.opensAt);
        }

        shares = fixedYieldVault.deposit(assets, user);
        vm.stopPrank();
    }
}<|MERGE_RESOLUTION|>--- conflicted
+++ resolved
@@ -13,14 +13,11 @@
 import { WhiteListProvider } from "@credbull/provider/whiteList/WhiteListProvider.sol";
 import { WhiteListPlugin } from "@credbull/plugin/WhiteListPlugin.sol";
 import { FixedYieldVault } from "@credbull/vault/FixedYieldVault.sol";
-<<<<<<< HEAD
-=======
 
 import { DeployVaults } from "@script/DeployVaults.s.sol";
 import { DeployVaultsSupport } from "@script/DeployVaultsSupport.s.sol";
 
 import { VaultsSupportConfig } from "@script/TomlConfig.s.sol";
->>>>>>> 9bb3a2f2
 
 import { ParamsFactory } from "@test/test/vault/utils/ParamsFactory.t.sol";
 import { SimpleUSDC } from "@test/test/token/SimpleUSDC.t.sol";
@@ -72,17 +69,6 @@
 
         asset.mint(alice, INITIAL_BALANCE * precision);
         asset.mint(bob, INITIAL_BALANCE * precision);
-    }
-
-    function test__FixedYieldVault__RevertOnInvalidAddress() public {
-        params.roles.owner = address(0);
-        vm.expectRevert(abi.encodeWithSelector(FixedYieldVault.FixedYieldVault__InvalidOwnerAddress.selector));
-        new CredbullFixedYieldVault(params);
-
-        params.roles.owner = makeAddr("owner");
-        params.roles.operator = address(0);
-        vm.expectRevert(abi.encodeWithSelector(FixedYieldVault.FixedYieldVault__InvalidOperatorAddress.selector));
-        new CredbullFixedYieldVault(params);
     }
 
     function test__FixedYieldVault__RevertOnInvalidAddress() public {
