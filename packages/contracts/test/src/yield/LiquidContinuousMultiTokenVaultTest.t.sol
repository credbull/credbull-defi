// SPDX-License-Identifier: MIT
pragma solidity ^0.8.20;

import { LiquidContinuousMultiTokenVault } from "@credbull/yield/LiquidContinuousMultiTokenVault.sol";
import { TimelockAsyncUnlock } from "@credbull/timelock/TimelockAsyncUnlock.sol";
import { LiquidContinuousMultiTokenVaultTestBase } from "@test/test/yield/LiquidContinuousMultiTokenVaultTestBase.t.sol";
import { IAccessControl } from "@openzeppelin/contracts/access/IAccessControl.sol";

import { TestParamSet } from "@test/test/token/ERC1155/TestParamSet.t.sol";

contract LiquidContinuousMultiTokenVaultTest is LiquidContinuousMultiTokenVaultTestBase {
    using TestParamSet for TestParamSet.TestParam[];

<<<<<<< HEAD
    function test__LiquidContinuousMultiTokenVault__SimpleDepositAndRedeemAtTenor() public {
=======
    function test__LiquidContinuousMultiTokenVault__SimpleDepositAndRedeem() public {
        uint256 depositPeriod = 0;
        uint256 redeemPeriod = depositPeriod + _liquidVault.noticePeriod() + 5;

>>>>>>> ba62b9b8
        (TestParamSet.TestUsers memory depositUsers, TestParamSet.TestUsers memory redeemUsers) =
            _liquidVerifier._createTestUsers(_alice);
        TestParamSet.TestParam[] memory testParams = new TestParamSet.TestParam[](1);
<<<<<<< HEAD
        testParams[0] =
            TestParamSet.TestParam({ principal: 250 * _scale, depositPeriod: 0, redeemPeriod: _liquidVault.TENOR() });
=======
        testParams[0] = TestParamSet.TestParam({
            principal: 100 * _scale,
            depositPeriod: depositPeriod,
            redeemPeriod: redeemPeriod
        });
>>>>>>> ba62b9b8

        uint256[] memory sharesAtPeriods =
            _liquidVerifier._verifyDepositOnlyBatch(depositUsers, _liquidVault, testParams);
        _liquidVerifier._verifyRedeemOnlyBatch(redeemUsers, _liquidVault, testParams, sharesAtPeriods);
    }

    // @dev [Oct 25, 2024] Succeeds with: from=1 and to=600 ; Fails with: from=1 and to=650
    function test__LiquidContinuousMultiTokenVault__LoadTest() public {
        vm.skip(true); // load test - should only be run during perf testing
        TestParamSet.TestParam[] memory loadTestParams = TestParamSet.toLoadSet(100_000 * _scale, 1, 600);

        address carol = makeAddr("carol");
        _transferFromTokenOwner(_asset, carol, 1_000_000_000 * _scale);
        (TestParamSet.TestUsers memory depositUsers1, TestParamSet.TestUsers memory redeemUsers1) =
            _liquidVerifier._createTestUsers(carol);

        // ------------------- deposits w/ redeems per deposit -------------------
        // NB - test all of the deposits BEFORE redeems.  verifies no side-effects from deposits when redeeming.
        uint256[] memory sharesAtPeriods =
            _liquidVerifier._verifyDepositOnlyBatch(depositUsers1, _liquidVault, loadTestParams);

        // NB - test all of the redeems AFTER deposits.  verifies no side-effects from deposits when redeeming.
        _liquidVerifier._verifyRedeemOnlyBatch(redeemUsers1, _liquidVault, loadTestParams, sharesAtPeriods);
    }

    function test__LiquidContinuousMultiTokenVault__DepositRedeem() public {
        LiquidContinuousMultiTokenVault liquidVault = _liquidVault; // _createLiquidContinueMultiTokenVault(_vaultParams);

        TestParamSet.TestParam memory testParams =
            TestParamSet.TestParam({ principal: 2_000 * _scale, depositPeriod: 10, redeemPeriod: 71 });

        uint256 assetStartBalance = _asset.balanceOf(_alice);

        uint256 sharesAmount = testParams.principal; // 1 principal = 1 share

        // ---------------- deposit ----------------
        _liquidVerifier._warpToPeriod(liquidVault, testParams.depositPeriod);

        vm.startPrank(_alice);
        _asset.approve(address(liquidVault), testParams.principal); // grant the vault allowance
        liquidVault.requestDeposit(testParams.principal, _alice, _alice);
        vm.stopPrank();

        assertEq(
            testParams.principal,
            _asset.balanceOf(address(liquidVault)),
            "vault should have the principal worth of assets"
        );
        assertEq(
            testParams.principal,
            liquidVault.balanceOf(_alice, testParams.depositPeriod),
            "user should have principal worth of vault shares"
        );

        // we process deposits immediately - therefore we don't have pending or claimable deposits
        vm.startPrank(_alice);
        assertEq(
            0,
            _liquidVault.pendingDepositRequest(testParams.depositPeriod, _alice),
            "deposits are processed immediately, not pending"
        );
        assertEq(
            0,
            _liquidVault.claimableDepositRequest(testParams.depositPeriod, _alice),
            "deposits are processed immediately, not claimable"
        );
        assertEq(
            0,
            _liquidVault.pendingRedeemRequest(testParams.redeemPeriod, _alice),
            "there shouldn't be any pending requestRedeems"
        );
        assertEq(
            0,
            _liquidVault.claimableRedeemRequest(testParams.redeemPeriod, _alice),
            "there shouldn't be any claimable redeems"
        );
        vm.stopPrank();

        // ---------------- requestRedeem ----------------
        _liquidVerifier._warpToPeriod(liquidVault, testParams.redeemPeriod - liquidVault.noticePeriod());

        // requestRedeem
        vm.prank(_alice);
        uint256 requestId = liquidVault.requestRedeem(sharesAmount, _alice, _alice);
        assertEq(requestId, testParams.redeemPeriod, "requestId should be the redeemPeriod");

        vm.prank(_alice);
        assertEq(
            sharesAmount,
            _liquidVault.pendingRedeemRequest(testParams.redeemPeriod, _alice),
            "pending request redeem amount not correct"
        );

        assertEq(
            sharesAmount,
            liquidVault.unlockRequestAmountByDepositPeriod(_alice, testParams.depositPeriod),
            "unlockRequest should be created"
        );

        // ---------------- sell (redeem) ----------------
<<<<<<< HEAD
        uint256 expectedYield = _liquidVerifier._expectedReturns(liquidVault, testParams);
        assertEq(33_333333, expectedYield, "expected returns incorrect");
=======
        uint256 expectedYield = _expectedReturns(sharesAmount, liquidVault, testParams);
>>>>>>> ba62b9b8
        _transferFromTokenOwner(_asset, address(liquidVault), expectedYield); // fund the vault to cover redeem

        _liquidVerifier._warpToPeriod(liquidVault, testParams.redeemPeriod);

        vm.prank(_alice);
        assertEq(
            sharesAmount,
            _liquidVault.claimableRedeemRequest(testParams.redeemPeriod, _alice),
            "claimable redeem amount not correct"
        );

        vm.prank(_alice);
        liquidVault.redeem(testParams.principal, _alice, _alice);

        assertEq(0, liquidVault.balanceOf(_alice, testParams.depositPeriod), "user should have no shares remaining");
        assertEq(
            assetStartBalance + expectedYield,
            _asset.balanceOf(_alice),
            "user should have received principal + yield back"
        );
    }

    function test__LiquidContinuousMultiTokenVault__WithdrawAssetFromVault() public {
        LiquidContinuousMultiTokenVault liquidVault = _liquidVault;

        TestParamSet.TestParam memory testParams =
            TestParamSet.TestParam({ principal: 2_000 * _scale, depositPeriod: 10, redeemPeriod: 70 });
        address assetManager = _vaultAuth.assetManager;

        // ---------------- deposit ----------------
        _liquidVerifier._warpToPeriod(liquidVault, testParams.depositPeriod);

        vm.startPrank(_alice);
        _asset.approve(address(liquidVault), testParams.principal); // grant the vault allowance
        liquidVault.requestDeposit(testParams.principal, _alice, _alice);
        vm.stopPrank();

        uint256 assetManagerStartBalance = _asset.balanceOf(assetManager);
        uint256 vaultStartBalance = _asset.balanceOf(address(liquidVault));

        // ---------------- WithdrawAssetFrom Vault ----------------
        vm.prank(assetManager);
        liquidVault.withdrawAsset(assetManager, vaultStartBalance);

        //assert balance
        assertEq(assetManagerStartBalance + vaultStartBalance, _asset.balanceOf(assetManager));
    }

    function test__LiquidContinuousMultiTokenVault__RedeemMultiPeriodsAllShares() public {
        uint256 depositPeriods = 5;
        TestParamSet.TestParam[] memory depositTestParams = new TestParamSet.TestParam[](depositPeriods);

        // run in some deposits
        uint256 baseDepositAmount = 100 * _scale;
        for (uint256 i = 0; i < depositPeriods; ++i) {
            depositTestParams[i] = TestParamSet.TestParam({
                principal: (baseDepositAmount * i) + 1 * _scale,
                depositPeriod: i,
                redeemPeriod: 100
            });
        }

        (TestParamSet.TestUsers memory depositUsers, TestParamSet.TestUsers memory redeemUsers) =
            _liquidVerifier._createTestUsers(_alice);

        _liquidVerifier._verifyDepositOnlyBatch(depositUsers, _liquidVault, depositTestParams);

        // split our deposits into two "batches" of redeems
        (TestParamSet.TestParam[] memory redeemParams1, TestParamSet.TestParam[] memory redeemParams2) =
            depositTestParams._splitBefore(3);
        assertEq(3, redeemParams1.length, "array not split 1");
        assertEq(2, redeemParams2.length, "array not split 2");

        // ------------ requestRedeem #1 -----------
        uint256 redeemPeriod1 = 31;
        _liquidVerifier._verifyRequestRedeemMultiDeposit(redeemUsers, _liquidVault, redeemParams1, 31);

        // ------------ requestRedeem #2 ------------
        uint256 redeemPeriod2 = 41;
        _liquidVerifier._verifyRequestRedeemMultiDeposit(redeemUsers, _liquidVault, redeemParams2, 41);

        // ------------ redeems ------------
        // NB - call the redeem AFTER the multiple requestRedeems.  verify multiple requestRedeems work.
        _liquidVerifier._verifyRedeemAfterRequestRedeemMultiDeposit(
            redeemUsers, _liquidVault, redeemParams1, redeemPeriod1
        );

        _liquidVerifier._verifyRedeemAfterRequestRedeemMultiDeposit(
            redeemUsers, _liquidVault, redeemParams2, redeemPeriod2
        );
    }

    function test__LiquidContinuousMultiTokenVault__RedeemMultiPeriodsPartialShares() public {
        uint256 depositPeriods = 5;
        TestParamSet.TestParam[] memory depositTestParams = new TestParamSet.TestParam[](depositPeriods);

        // run in some deposits
        uint256 baseDepositAmount = 100 * _scale;
        for (uint256 i = 0; i < depositPeriods; ++i) {
            depositTestParams[i] = TestParamSet.TestParam({
                principal: (baseDepositAmount * i) + 1 * _scale,
                depositPeriod: i,
                redeemPeriod: 1000
            });
        }

        (TestParamSet.TestUsers memory depositUsers, TestParamSet.TestUsers memory redeemUsers) =
            _liquidVerifier._createTestUsers(_bob);

        _liquidVerifier._verifyDepositOnlyBatch(depositUsers, _liquidVault, depositTestParams);

        uint256 partialShares = 1 * _scale;

        // ------------ requestRedeem #1 ------------
        uint256 redeemPeriod1 = 30;
        TestParamSet.TestParam[] memory redeemParams1 = depositTestParams._subset(0, 2);
        redeemParams1[2].principal = partialShares;

        _liquidVerifier._verifyRequestRedeemMultiDeposit(redeemUsers, _liquidVault, redeemParams1, redeemPeriod1);

        // ------------ requestRedeem #2 ------------
        uint256 redeemPeriod2 = 50;
        TestParamSet.TestParam[] memory redeemParams2 = depositTestParams._subset(2, 4);
        redeemParams2[0].principal = (depositTestParams[2].principal - partialShares);
        redeemParams2[2].principal = partialShares;

        _liquidVerifier._verifyRequestRedeemMultiDeposit(redeemUsers, _liquidVault, redeemParams2, redeemPeriod2);

        // ------------ redeems ------------
        // NB - call the redeem AFTER the multiple requestRedeems.  verify multiple requestRedeems work.
        _liquidVerifier._verifyRedeemAfterRequestRedeemMultiDeposit(
            redeemUsers, _liquidVault, redeemParams1, redeemPeriod1
        );

        _liquidVerifier._verifyRedeemAfterRequestRedeemMultiDeposit(
            redeemUsers, _liquidVault, redeemParams2, redeemPeriod2
        );
    }

    function test__LiquidContinuousMultiTokenVault__WithdrawAssetNotOwnerReverts() public {
        LiquidContinuousMultiTokenVault liquidVault = _liquidVault;
        address randomWallet = makeAddr("randomWallet");
        vm.startPrank(randomWallet);
        vm.expectRevert(
            abi.encodeWithSelector(
                IAccessControl.AccessControlUnauthorizedAccount.selector, randomWallet, liquidVault.ASSET_MANAGER_ROLE()
            )
        );
        liquidVault.withdrawAsset(randomWallet, 1000);
        vm.stopPrank();
    }

    // Scenario: Calculating returns for a standard investment
    function test__LiquidContinuousMultiTokenVault__50k_Returns() public view {
        uint256 deposit = 50_000 * _scale;

        uint256 tenorPlusNoticePeriod = _liquidVault.TENOR() + _liquidVault.noticePeriod();

        // verify returns
        uint256 actualYield = _liquidVault.calcYield(deposit, 0, tenorPlusNoticePeriod);
        assertEq(416_666666, actualYield, "interest not correct for $50k deposit after 30 days");

        // verify principal + returns
        uint256 actualShares = _liquidVault.convertToShares(deposit);
        uint256 actualReturns = _liquidVault.convertToAssetsForDepositPeriod(actualShares, 0, tenorPlusNoticePeriod);
        assertEq(50_416_666666, actualReturns, "principal + interest not correct for $50k deposit after 30 days");
    }

    function test__LiquidContinuousMultiTokenVault__TotalAssetsAndConvertToAssets() public {
        uint256 depositPeriod1 = 5;
        uint256 depositPeriod2 = depositPeriod1 + 1;
        uint256 redeemPeriod = depositPeriod1 + _liquidVault.noticePeriod() + 7; // any redeem should be fine
        TestParamSet.TestParam[] memory testParams = new TestParamSet.TestParam[](2);
        testParams[0] = TestParamSet.TestParam({
            principal: 50 * _scale,
            depositPeriod: depositPeriod1,
            redeemPeriod: redeemPeriod
        });
        testParams[1] = TestParamSet.TestParam({
            principal: 80 * _scale,
            depositPeriod: depositPeriod2,
            redeemPeriod: redeemPeriod
        });

        uint256[] memory shares =
            _liquidVerifier._verifyDepositOnlyBatch(TestParamSet.toSingletonUsers(_alice), _liquidVault, testParams);
        uint256 totalShares = shares[0] + shares[1];

        // -------------- deposit period1  --------------
        _liquidVerifier._warpToPeriod(_liquidVault, depositPeriod1);

        uint256 assetsAtDepositPeriod1 =
            _liquidVault.convertToAssetsForDepositPeriod(shares[0], testParams[0].depositPeriod, depositPeriod1);

        vm.prank(_alice);
        assertEq(assetsAtDepositPeriod1, _liquidVault.convertToAssets(shares[0]), "assets wrong at deposit period 1");

        // -------------- deposit period2 --------------
        _liquidVerifier._warpToPeriod(_liquidVault, depositPeriod2);

        uint256 assetsAtDepositPeriod2 =
            _liquidVault.convertToAssetsForDepositPeriod(shares[1], testParams[1].depositPeriod, depositPeriod2);

        vm.prank(_alice);
        assertEq(assetsAtDepositPeriod2, _liquidVault.convertToAssets(shares[1]), "assets wrong at deposit period 2");
        assertEq(
            assetsAtDepositPeriod1 + assetsAtDepositPeriod2,
            _liquidVault.totalAssets(),
            "totalAssets wrong at deposit period 2"
        );

        // -------------- requestRedeem period --------------
        uint256 requestRedeemPeriod = redeemPeriod - _liquidVault.noticePeriod();
        _liquidVerifier._warpToPeriod(_liquidVault, requestRedeemPeriod);

        uint256 assetsAtRequestRedeemPeriod = _liquidVault.convertToAssetsForDepositPeriod(
            shares[0], testParams[0].depositPeriod, requestRedeemPeriod
        ) + _liquidVault.convertToAssetsForDepositPeriod(shares[1], testParams[1].depositPeriod, requestRedeemPeriod);

        vm.prank(_alice);
        assertEq(
            assetsAtRequestRedeemPeriod,
            _liquidVault.convertToAssets(totalShares),
            "assets wrong at requestRedeem period"
        );

        assertEq(assetsAtRequestRedeemPeriod, _liquidVault.totalAssets(), "totalAssets wrong at requestRedeem period");
        assertEq(
            assetsAtRequestRedeemPeriod,
            _liquidVault.totalAssets(_alice),
            "totalAssets(user) wrong at requestRedeem period"
        );
        assertEq(0, _liquidVault.totalAssets(_bob), "totalAssets(user) wrong at requestRedeem period");

        // -------------- redeem period --------------
        _liquidVerifier._warpToPeriod(_liquidVault, redeemPeriod);

        uint256 assetsAtRedeemPeriod = _liquidVault.convertToAssetsForDepositPeriod(
            shares[0], testParams[0].depositPeriod, redeemPeriod
        ) + _liquidVault.convertToAssetsForDepositPeriod(shares[1], testParams[1].depositPeriod, redeemPeriod);

        vm.prank(_alice);
        assertEq(assetsAtRedeemPeriod, _liquidVault.convertToAssets(totalShares), "assets wrong at redeem period");

        assertEq(assetsAtRedeemPeriod, _liquidVault.totalAssets(), "totalAssets wrong at redeem period");
        assertEq(assetsAtRedeemPeriod, _liquidVault.totalAssets(_alice), "totalAssets(_alice) wrong at redeem period");
        assertEq(0, _liquidVault.totalAssets(_bob), "totalAssets(_bob) wrong at redeem period");
    }

    function test__LiquidContinuousMultiTokenVault__DepositCallerValidation() public {
        address randomController = makeAddr("randomController");

        // ---------------- request deposit ----------------
        vm.prank(_bob);
        vm.expectRevert(
            abi.encodeWithSelector(
                LiquidContinuousMultiTokenVault.LiquidContinuousMultiTokenVault__UnAuthorized.selector, _bob, _alice
            )
        );
        _liquidVault.requestDeposit(1 * _scale, _bob, _alice);

        vm.prank(_alice);
        vm.expectRevert(
            abi.encodeWithSelector(
                LiquidContinuousMultiTokenVault.LiquidContinuousMultiTokenVault__ControllerNotSender.selector,
                _alice,
                randomController
            )
        );
        _liquidVault.requestDeposit(1 * _scale, randomController, _alice);

        // ---------------- deposit ----------------

        vm.prank(_alice);
        vm.expectRevert(
            abi.encodeWithSelector(
                LiquidContinuousMultiTokenVault.LiquidContinuousMultiTokenVault__ControllerNotSender.selector,
                _alice,
                randomController
            )
        );
        _liquidVault.deposit(1 * _scale, _alice, randomController);
    }

    function test__LiquidContinuousMultiTokenVault__RedeemCallerValidation() public {
        address randomController = makeAddr("randomController");

        // ---------------- request redeem ----------------
        vm.prank(_bob);
        vm.expectRevert(
            abi.encodeWithSelector(
                LiquidContinuousMultiTokenVault.LiquidContinuousMultiTokenVault__UnAuthorized.selector, _bob, _alice
            )
        );
        _liquidVault.requestRedeem(1 * _scale, _bob, _alice);

        vm.prank(_alice);
        vm.expectRevert(
            abi.encodeWithSelector(
                LiquidContinuousMultiTokenVault.LiquidContinuousMultiTokenVault__ControllerNotSender.selector,
                _alice,
                randomController
            )
        );
        _liquidVault.requestRedeem(1 * _scale, randomController, _alice);

        // ---------------- redeem ----------------

        vm.prank(_alice);
        vm.expectRevert(
            abi.encodeWithSelector(
                LiquidContinuousMultiTokenVault.LiquidContinuousMultiTokenVault__ControllerNotSender.selector,
                _alice,
                randomController
            )
        );
        _liquidVault.redeem(1 * _scale, makeAddr("receiver"), randomController);
    }

    function test__LiquidContinuousMultiTokenVault__FractionalAssetsGivesZeroShares() public view {
        uint256 fractionalAssets = 9; // 9 wei - tiny amount
        uint256 depositPeriod = 1;

        assertEq(
            0,
            _liquidVault.convertToSharesForDepositPeriod(fractionalAssets, depositPeriod),
            "zero shares for fractional assets"
        );
    }

    function test__LiquidContinuousMultiTokenVault__FractionalSharesGivesZeroAssets() public view {
        uint256 fractionalShares = 9; // 9 wei - tiny amount
        uint256 depositPeriod = 2;
        uint256 redeemPeriod = depositPeriod;

        assertEq(
            0,
            _liquidVault.convertToAssetsForDepositPeriod(fractionalShares, depositPeriod, redeemPeriod),
            "zero assets for fractional shares"
        );
    }

    function test__LiquidContinuousMultiTokenVault__RedeemBeforeDepositPeriodGivesZeroAssets() public view {
        uint256 shares = 100 * _scale;
        uint256 depositPeriod = 3;
        uint256 redeemPeriod = depositPeriod - 1;

        assertEq(
            0,
            _liquidVault.convertToAssetsForDepositPeriod(shares, depositPeriod, redeemPeriod),
            "zero assets when redeemPeriod < depositPeriod"
        );
    }

    function test__LiquidContinuousMultiTokenVault__RedeemMustBeRequestedAmountAndAuthorized() public {
        uint256 redeemPeriod = 10;
        uint256 depositPeriod = 2;

        TestParamSet.TestParam memory testParam = TestParamSet.TestParam({
            principal: 100 * _scale,
            depositPeriod: depositPeriod,
            redeemPeriod: redeemPeriod
        });

        // deposit
        uint256 shares =
            _liquidVerifier._verifyDepositOnly(TestParamSet.toSingletonUsers(_alice), _liquidVault, testParam);

        // request redeem
        _liquidVerifier._warpToPeriod(_liquidVault, redeemPeriod - _liquidVault.noticePeriod());

        uint256 sharesToRedeem = shares / 2; // redeem say half our shares

        vm.prank(_alice);
        _liquidVault.requestRedeem(sharesToRedeem, _alice, _alice);

        // redeem should fail - requestRedeemAmount != redeemAmount
        _liquidVerifier._warpToPeriod(_liquidVault, redeemPeriod);

        uint256 invalidRedeemShareAmount = sharesToRedeem - 1;

        vm.prank(_alice);
        vm.expectRevert(
            abi.encodeWithSelector(
                LiquidContinuousMultiTokenVault.LiquidContinuousMultiTokenVault__InvalidComponentTokenAmount.selector,
                invalidRedeemShareAmount,
                sharesToRedeem
            )
        );
        _liquidVault.redeem(invalidRedeemShareAmount, _alice, _alice);

        // redeem should fail - caller doesn't have any tokens to redeem
        address invalidCaller = makeAddr("randomCaller");
        vm.prank(invalidCaller);
        vm.expectRevert(
            abi.encodeWithSelector(
                LiquidContinuousMultiTokenVault.LiquidContinuousMultiTokenVault__InvalidComponentTokenAmount.selector,
                sharesToRedeem,
                0
            )
        );
        _liquidVault.redeem(sharesToRedeem, _alice, invalidCaller);

        // redeem should succeed
        address receiver = makeAddr("receiver");
        vm.prank(_alice);
        uint256 assets = _liquidVault.redeem(sharesToRedeem, receiver, _alice);
        assertEq(assets, _asset.balanceOf(receiver), "redeem should succeed");
    }

    function test__LiquidContinuousMultiTokenVault__RedeemFractional() public {
        uint256 redeemPeriod = 10;
        uint256 depositPeriod = 2;

        uint256 principalIntegerPart = 5 * _scale; // e.g. 5 ETH
        uint256 principalDecimalPart = 10; // e.g. 10 wei

        TestParamSet.TestParam memory testParam = TestParamSet.TestParam({
            principal: principalIntegerPart + principalDecimalPart,
            depositPeriod: depositPeriod,
            redeemPeriod: redeemPeriod
        });

        TestParamSet.TestUsers memory aliceTestUsers = TestParamSet.toSingletonUsers(_alice);

        // deposit
        uint256 shares = _liquidVerifier._verifyDepositOnly(aliceTestUsers, _liquidVault, testParam);

        assertEq(shares, testParam.principal, "shares should be 1:1 with principal"); // liquid vault should be 1:1

        // ----------------- redeem principal first -----------------
        TestParamSet.TestParam memory integerTestParam = TestParamSet.TestParam({
            principal: principalIntegerPart,
            depositPeriod: depositPeriod,
            redeemPeriod: redeemPeriod
        });

        uint256 assetIntegerPart =
            _liquidVerifier._verifyRedeemOnly(aliceTestUsers, _liquidVault, integerTestParam, principalIntegerPart);
        assertLe(
            principalIntegerPart, assetIntegerPart, "principal + returns should be at least principal integer amount"
        );

        // ----------------- redeem decimal second -----------------
        TestParamSet.TestParam memory decimalTestParam = TestParamSet.TestParam({
            principal: principalDecimalPart,
            depositPeriod: depositPeriod,
            redeemPeriod: redeemPeriod
        });

        uint256 assetDecimalPart =
            _liquidVerifier._verifyRedeemOnly(aliceTestUsers, _liquidVault, decimalTestParam, principalDecimalPart);
        assertLe(
            principalDecimalPart, assetDecimalPart, "principal + returns should be at least principal decimal amount"
        );
    }

    // ================== F-2024-6700 ==================
    /**
     * Scenario
     * 1. Alice deposits assets at the deposit period.
     * 2. Alice requests redeem to withdraw assets from the vault.
     * 3. Alice wants to cancel redeem request before the redeem period.
     */
    function test__LiquidContinuousMultiTokenVault__CancelUnlockRequest__BeforeRedeemPeriod() public {
        LiquidContinuousMultiTokenVault liquidVault = _liquidVault;

        TestParamSet.TestParam memory testParams =
            TestParamSet.TestParam({ principal: 2_000 * _scale, depositPeriod: 10, redeemPeriod: 70 });

        uint256 sharesAmount = testParams.principal;

        _liquidVerifier._warpToPeriod(liquidVault, testParams.depositPeriod);

        vm.startPrank(_alice);
        _asset.approve(address(liquidVault), testParams.principal);
        liquidVault.requestDeposit(testParams.principal, _alice, _alice);
        vm.stopPrank();

        _liquidVerifier._warpToPeriod(liquidVault, testParams.redeemPeriod - liquidVault.noticePeriod());

        // Alice requests redeem for sharesAmount
        vm.prank(_alice);
        uint256 requestId = liquidVault.requestRedeem(sharesAmount, _alice, _alice);

        assertEq(requestId, testParams.redeemPeriod, "requestId should be the redeemPeriod");

        // When _alice calls unlock before redeem period, it will revert
        vm.expectRevert(
            abi.encodeWithSelector(
                TimelockAsyncUnlock.TimelockAsyncUnlock__UnlockBeforeCurrentPeriod.selector,
                _alice,
                _alice,
                liquidVault.currentPeriod(),
                testParams.redeemPeriod
            )
        );
        vm.prank(_alice);
        liquidVault.unlock(_alice, requestId);

        // Alice cancels his redeem request and it works even before the redeem period.
        vm.prank(_alice);
        liquidVault.cancelRequestUnlock(_alice, requestId);

        assertEq(
            0, _liquidVault.pendingRedeemRequest(requestId, _alice), "there shouldn't be any pending requestRedeems"
        );

        assertEq(0, _liquidVault.claimableRedeemRequest(requestId, _alice), "there shouldn't be any claimable redeems");

        // Alice calls this function again, but nothing happens.
        vm.prank(_alice);
        liquidVault.cancelRequestUnlock(_alice, requestId);
    }

    /**
     * Scenario
     * 1. Alice deposits assets at the deposit period.
     * 2. Alice requests to redeem for [sharesAmount]
     * 3. Alice wants to decrease his redeem request amount to [sharesAmount / 2] before redeem Period
     */
    function test__LiquidContinuousMultiTokenVault__ModifyUnlockRequest__BeforeRedeemPeriod() public {
        LiquidContinuousMultiTokenVault liquidVault = _liquidVault;

        TestParamSet.TestParam memory testParams =
            TestParamSet.TestParam({ principal: 2_000 * _scale, depositPeriod: 10, redeemPeriod: 70 });

        uint256 sharesAmount = testParams.principal;

        _liquidVerifier._warpToPeriod(liquidVault, testParams.depositPeriod);

        vm.startPrank(_alice);
        _asset.approve(address(liquidVault), testParams.principal);
        liquidVault.requestDeposit(testParams.principal, _alice, _alice);
        vm.stopPrank();

        _liquidVerifier._warpToPeriod(liquidVault, testParams.redeemPeriod - liquidVault.noticePeriod());

        vm.prank(_alice);
        uint256 requestId = liquidVault.requestRedeem(sharesAmount, _alice, _alice);

        // Alice cancels his redeem request first
        vm.startPrank(_alice);
        liquidVault.cancelRequestUnlock(_alice, requestId);

        // Alice submits a redeem request again with the amount = [sharesAmount / 2].
        requestId = liquidVault.requestRedeem(sharesAmount / 2, _alice, _alice);
        vm.stopPrank();

        vm.prank(_alice);
        assertEq(
            sharesAmount / 2,
            _liquidVault.pendingRedeemRequest(requestId, _alice),
            "pending request redeem amount not correct"
        );

        assertEq(
            sharesAmount / 2,
            liquidVault.unlockRequestAmountByDepositPeriod(_alice, testParams.depositPeriod),
            "unlockRequest should be created"
        );
    }

    /**
     * Scenario
     * 1. Alice deposits assets at the deposit period.
     * 2. Alice requests to redeem for [sharesAmount_1_Alice]
     * 3. Alice transfers [sharesAmount_1_David] shares to David
     * 4. David requests reedeem for sharesAmount_1_David
     * 5. Alice makes another request redeems for [sharesAmount_2_Alice]
     * 6. Alice transfers another amount[sharesAmount_2_David] of shares to David
     * 7. David makes another redeem request for [sharesAmount_2_David]
     * 8. Alice cancels his redeem request (because redeem will fail)
     * 9. Alice makes new redeem request at redeem period
     * 10.David redeems his shares which already requested at redeem period
     */
    function test__LiquidContinuousMultiTokenVault__ModifyUnlockRequest__Sdsed() public {
        LiquidContinuousMultiTokenVault liquidVault = _liquidVault;

        TestParamSet.TestParam memory testParams =
            TestParamSet.TestParam({ principal: 2_000 * _scale, depositPeriod: 10, redeemPeriod: 70 });

        uint256 sharesAmount_1_Alice = testParams.principal / 2;

        _liquidVerifier._warpToPeriod(liquidVault, testParams.depositPeriod);

        vm.startPrank(_alice);
        _asset.approve(address(liquidVault), testParams.principal);
        liquidVault.requestDeposit(testParams.principal, _alice, _alice);
        vm.stopPrank();

        _liquidVerifier._warpToPeriod(liquidVault, testParams.redeemPeriod - liquidVault.noticePeriod());

        // Alice requests redeem for sharesAmount_1_Alice
        vm.prank(_alice);
        uint256 requestId = liquidVault.requestRedeem(sharesAmount_1_Alice, _alice, _alice);

        address david = makeAddr("david");

        uint256 sharesAmount_1_David = sharesAmount_1_Alice / 2;

        // Alice transfers [sharesAmount_1_David] shares to David
        vm.prank(_alice);
        liquidVault.safeTransferFrom(_alice, david, testParams.depositPeriod, sharesAmount_1_David, "");

        assertEq(sharesAmount_1_David, liquidVault.balanceOf(david, testParams.depositPeriod));
        assertEq(
            testParams.principal - sharesAmount_1_David, liquidVault.lockedAmount(_alice, testParams.depositPeriod)
        );

        // David requests reedeem for sharesAmount_1_David
        vm.startPrank(david);
        liquidVault.requestRedeem(sharesAmount_1_David, david, david);

        assertEq(
            sharesAmount_1_David,
            _liquidVault.pendingRedeemRequest(requestId, david),
            "david pending request redeem amount not correct"
        );
        vm.stopPrank();

        // Alice makes another request redeems
        uint256 sharesAmount_2_Alice = testParams.principal - sharesAmount_1_Alice - sharesAmount_1_David;

        vm.startPrank(_alice);
        liquidVault.requestRedeem(sharesAmount_2_Alice, _alice, _alice);

        assertEq(
            sharesAmount_1_Alice + sharesAmount_2_Alice,
            _liquidVault.pendingRedeemRequest(requestId, _alice),
            "_alice pending request redeem amount not correct"
        );
        vm.stopPrank();

        // Alice transfers another amount of shares to David
        // amount = (sharesAmount_1_Alice + sharesAmount_2_Alice) / 2

        uint256 sharesAmount_2_David = (sharesAmount_1_Alice + sharesAmount_2_Alice) / 2;
        vm.prank(_alice);
        liquidVault.safeTransferFrom(_alice, david, testParams.depositPeriod, sharesAmount_2_David, "");

        assertEq(sharesAmount_1_David + sharesAmount_2_David, liquidVault.balanceOf(david, testParams.depositPeriod));

        uint256 remainingShare_Alice = testParams.principal - sharesAmount_1_David - sharesAmount_2_David;
        assertEq(remainingShare_Alice, liquidVault.balanceOf(_alice, testParams.depositPeriod));
        assertTrue(
            remainingShare_Alice < liquidVault.unlockRequestAmountByDepositPeriod(_alice, testParams.depositPeriod),
            "Alice requested unlock amount should be bigger than locked amount"
        );

        // David makes another redeem request
        vm.startPrank(david);
        liquidVault.requestRedeem(sharesAmount_2_David, david, david);

        assertEq(
            sharesAmount_1_David + sharesAmount_2_David,
            _liquidVault.pendingRedeemRequest(requestId, david),
            "david pending request redeem amount not correct"
        );
        vm.stopPrank();

        _liquidVerifier._warpToPeriod(liquidVault, testParams.redeemPeriod);

        // We expect revert in Alice's redeem because shares and ruquest unlocked amount for Alice are different
        vm.expectRevert(
            abi.encodeWithSelector(
                LiquidContinuousMultiTokenVault.LiquidContinuousMultiTokenVault__InvalidComponentTokenAmount.selector,
                remainingShare_Alice,
                liquidVault.unlockRequestAmountByDepositPeriod(_alice, testParams.depositPeriod)
            )
        );
        vm.prank(_alice);
        liquidVault.redeem(remainingShare_Alice, _alice, _alice);

        // Alice cancels his redeem request
        // Alice can use either cancelRedeemRequest or unlock
        vm.prank(_alice);
        liquidVault.cancelRequestUnlock(_alice, requestId);
        // Alice makes another unlock request
        vm.prank(_alice);
        liquidVault.requestRedeem(remainingShare_Alice, _alice, _alice);

        // David redeems his shares
        vm.startPrank(david);
        liquidVault.redeem(sharesAmount_1_David + sharesAmount_2_David, david, david);

        assertEq(
            0, _liquidVault.pendingRedeemRequest(requestId, david), "david pending request redeem amount should be zero"
        );

        assertEq(0, liquidVault.balanceOf(david, testParams.depositPeriod), "david should have no shares remaining");
        vm.stopPrank();
    }

    // Scenario: User requests redemption before the cutoff time on the same day as deposit
    // Given the Redemption Request cutoff time is 2:59:59pm
    // And the Redemption Settlement cutoff time is 2:59:59pm the next day
    // And Alice deposits 100 USDC on Day 1 at 2:59:58pm
    // When Alice requests full redemption on Day 1 at 2:59:58pm
    // Then Alice's redemption should be settled on Day 2 at 2:59:59pm
    // And Alice should not receive any yield just the pincipal (100 USDC)
    function test__LiquidContinuousMultiTokenVault__DepositAndRedeemAtCutOffs() public {
        uint256 principal = 10 * _scale;

        deal(address(_asset), address(_liquidVault), 100e6);

        // ----------------- deposit ------------
        uint256 depositTimeBeforeCutoff = _liquidVault._vaultStartTimestamp() + 1 days - 1 minutes;
        vm.warp(depositTimeBeforeCutoff); // set the time very close to the cut-off

        uint256 depositPeriod = _liquidVault.currentPeriod();
        vm.startPrank(_alice);
        _asset.approve(address(_liquidVault), principal);
        uint256 shares = _liquidVault.deposit(principal, _alice);
        vm.stopPrank();

        // ----------------- requestRedeem ------------
        // request redeem on the deposit day
        vm.prank(_alice);
        uint256 redeemPeriod = _liquidVault.requestRedeem(shares, _alice, _alice);

        // ----------------- redeem  ------------
        uint256 redeemTimeAfterCutoff =
            _liquidVault._vaultStartTimestamp() + (_liquidVault.noticePeriod() * 24 hours) + 2 minutes;
        vm.warp(redeemTimeAfterCutoff); // warp to the start of the redeem day
        assertEq(
            depositPeriod + _liquidVault.noticePeriod(), _liquidVault.currentPeriod(), "didn't tick over to redeem day"
        );

        uint256 assetPreview = _liquidVault.previewRedeemForDepositPeriod(shares, depositPeriod, redeemPeriod);
        assertEq(principal, assetPreview, "assets should be the same as principal");

        vm.prank(_alice);
        uint256 assets = _liquidVault.redeem(shares, _alice, _alice);
        assertEq(principal, assets, "assets should be the same as principal");
    }

    function test__LiquidContinuousMultiTokenVault__CalcYieldEdgeCases() public view {
        uint256 principal = 1_000_000_000 * _scale;
        uint256 zeroPeriod = 0;
        uint256 hundredPeriod = 100;
        uint256 noticePeriod = _liquidVault.noticePeriod();

        // check scenarios with zero returns
        assertEq(
            0,
            _liquidVault.calcYield(principal, zeroPeriod, zeroPeriod),
            "no returns when redeeming at deposit period - deposit at 0"
        );
        assertEq(
            0,
            _liquidVault.calcYield(principal, hundredPeriod, hundredPeriod),
            "no returns when redeeming at deposit period - deposit at 100"
        );

        assertEq(
            0,
            _liquidVault.calcYield(principal, zeroPeriod, zeroPeriod + noticePeriod),
            "no returns when redeeming at notice period - deposit at 0"
        );
        assertEq(
            0,
            _liquidVault.calcYield(principal, hundredPeriod, hundredPeriod + noticePeriod),
            "no returns when redeeming at notice period - deposit at 100"
        );

        assertEq(
            0,
            _liquidVault.calcYield(principal, 1, zeroPeriod),
            "zero yield redeem less than deposit period - redeem at 0"
        );
        assertEq(
            0,
            _liquidVault.calcYield(principal, hundredPeriod, hundredPeriod - 1),
            "zero yield redeem less than deposit period - redeem at 99"
        );

        // check scenarios with returns
        assertLt(
            0,
            _liquidVault.calcYield(principal, zeroPeriod, zeroPeriod + noticePeriod + 1),
            "redeem > notice period should have yield"
        );
        assertLt(
            0,
            _liquidVault.calcYield(principal, hundredPeriod, hundredPeriod + noticePeriod + 1),
            "redeem > notice period should have yield"
        );
    }
}<|MERGE_RESOLUTION|>--- conflicted
+++ resolved
@@ -11,28 +11,18 @@
 contract LiquidContinuousMultiTokenVaultTest is LiquidContinuousMultiTokenVaultTestBase {
     using TestParamSet for TestParamSet.TestParam[];
 
-<<<<<<< HEAD
-    function test__LiquidContinuousMultiTokenVault__SimpleDepositAndRedeemAtTenor() public {
-=======
     function test__LiquidContinuousMultiTokenVault__SimpleDepositAndRedeem() public {
         uint256 depositPeriod = 0;
         uint256 redeemPeriod = depositPeriod + _liquidVault.noticePeriod() + 5;
 
->>>>>>> ba62b9b8
         (TestParamSet.TestUsers memory depositUsers, TestParamSet.TestUsers memory redeemUsers) =
             _liquidVerifier._createTestUsers(_alice);
         TestParamSet.TestParam[] memory testParams = new TestParamSet.TestParam[](1);
-<<<<<<< HEAD
-        testParams[0] =
-            TestParamSet.TestParam({ principal: 250 * _scale, depositPeriod: 0, redeemPeriod: _liquidVault.TENOR() });
-=======
         testParams[0] = TestParamSet.TestParam({
             principal: 100 * _scale,
             depositPeriod: depositPeriod,
             redeemPeriod: redeemPeriod
         });
->>>>>>> ba62b9b8
-
         uint256[] memory sharesAtPeriods =
             _liquidVerifier._verifyDepositOnlyBatch(depositUsers, _liquidVault, testParams);
         _liquidVerifier._verifyRedeemOnlyBatch(redeemUsers, _liquidVault, testParams, sharesAtPeriods);
@@ -132,12 +122,7 @@
         );
 
         // ---------------- sell (redeem) ----------------
-<<<<<<< HEAD
-        uint256 expectedYield = _liquidVerifier._expectedReturns(liquidVault, testParams);
-        assertEq(33_333333, expectedYield, "expected returns incorrect");
-=======
         uint256 expectedYield = _expectedReturns(sharesAmount, liquidVault, testParams);
->>>>>>> ba62b9b8
         _transferFromTokenOwner(_asset, address(liquidVault), expectedYield); // fund the vault to cover redeem
 
         _liquidVerifier._warpToPeriod(liquidVault, testParams.redeemPeriod);
