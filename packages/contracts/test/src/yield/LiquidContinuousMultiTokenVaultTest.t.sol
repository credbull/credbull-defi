// SPDX-License-Identifier: MIT
pragma solidity ^0.8.20;

import { LiquidContinuousMultiTokenVault } from "@credbull/yield/LiquidContinuousMultiTokenVault.sol";
import { TimelockAsyncUnlock } from "@credbull/timelock/TimelockAsyncUnlock.sol";
import { LiquidContinuousMultiTokenVaultTestBase } from "@test/test/yield/LiquidContinuousMultiTokenVaultTestBase.t.sol";
import { IAccessControl } from "@openzeppelin/contracts/access/IAccessControl.sol";

import { TestParamSet } from "@test/test/token/ERC1155/TestParamSet.t.sol";

contract LiquidContinuousMultiTokenVaultTest is LiquidContinuousMultiTokenVaultTestBase {
    using TestParamSet for TestParamSet.TestParam[];

    function test__LiquidContinuousMultiTokenVault__SimpleDepositAndRedeem() public {
        (TestParamSet.TestUsers memory depositUsers, TestParamSet.TestUsers memory redeemUsers) =
            _createTestUsers(alice);
        TestParamSet.TestParam[] memory testParams = new TestParamSet.TestParam[](1);
        testParams[0] = TestParamSet.TestParam({ principal: 100 * _scale, depositPeriod: 0, redeemPeriod: 5 });

        uint256[] memory sharesAtPeriods = _testDepositOnly(depositUsers, _liquidVault, testParams);
        _testRedeemOnly(redeemUsers, _liquidVault, testParams, sharesAtPeriods);
    }

    function test__LiquidContinuousMultiTokenVault__RedeemAtTenor() public {
        testVaultAtOffsets(
            alice,
            _liquidVault,
            TestParamSet.TestParam({ principal: 250 * _scale, depositPeriod: 0, redeemPeriod: _liquidVault.TENOR() })
        );
    }

    function test__LiquidContinuousMultiTokenVault__RedeemBeforeTenor() public {
        testVaultAtOffsets(
            bob,
            _liquidVault,
            TestParamSet.TestParam({
                principal: 401 * _scale,
                depositPeriod: 1,
                redeemPeriod: (_liquidVault.TENOR() - 1)
            })
        );
    }

    // @dev [Oct 25, 2024] Succeeds with: from=1 and to=600 ; Fails with: from=1 and to=650
    function test__LiquidContinuousMultiTokenVault__LoadTest() public {
        vm.skip(true); // load test - should only be run during perf testing
        TestParamSet.TestParam[] memory loadTestParams = TestParamSet.toLoadSet(100_000 * _scale, 1, 600);

        address carol = makeAddr("carol");
        _transferFromTokenOwner(_asset, carol, 1_000_000_000 * _scale);
        (TestParamSet.TestUsers memory depositUsers1, TestParamSet.TestUsers memory redeemUsers1) =
            _createTestUsers(carol);

        // ------------------- deposits w/ redeems per deposit -------------------
        // NB - test all of the deposits BEFORE redeems.  verifies no side-effects from deposits when redeeming.
        uint256[] memory sharesAtPeriods = _testDepositOnly(depositUsers1, _liquidVault, loadTestParams);

        // NB - test all of the redeems AFTER deposits.  verifies no side-effects from deposits when redeeming.
        _testRedeemOnly(redeemUsers1, _liquidVault, loadTestParams, sharesAtPeriods);
    }

    function test__LiquidContinuousMultiTokenVault__DepositRedeem() public {
        LiquidContinuousMultiTokenVault liquidVault = _liquidVault; // _createLiquidContinueMultiTokenVault(_vaultParams);

        TestParamSet.TestParam memory testParams =
            TestParamSet.TestParam({ principal: 2_000 * _scale, depositPeriod: 10, redeemPeriod: 71 });

        uint256 assetStartBalance = _asset.balanceOf(alice);

        uint256 sharesAmount = testParams.principal; // 1 principal = 1 share

        // ---------------- deposit ----------------
        _warpToPeriod(liquidVault, testParams.depositPeriod);

        vm.startPrank(alice);
        _asset.approve(address(liquidVault), testParams.principal); // grant the vault allowance
        liquidVault.requestDeposit(testParams.principal, alice, alice);
        vm.stopPrank();

        assertEq(
            testParams.principal,
            _asset.balanceOf(address(liquidVault)),
            "vault should have the principal worth of assets"
        );
        assertEq(
            testParams.principal,
            liquidVault.balanceOf(alice, testParams.depositPeriod),
            "user should have principal worth of vault shares"
        );

        // we process deposits immediately - therefore we don't have pending or claimable deposits
        vm.startPrank(alice);
        assertEq(
            0,
            _liquidVault.pendingDepositRequest(testParams.depositPeriod, alice),
            "deposits are processed immediately, not pending"
        );
        assertEq(
            0,
            _liquidVault.claimableDepositRequest(testParams.depositPeriod, alice),
            "deposits are processed immediately, not claimable"
        );
        assertEq(
            0,
            _liquidVault.pendingRedeemRequest(testParams.redeemPeriod, alice),
            "there shouldn't be any pending requestRedeems"
        );
        assertEq(
            0,
            _liquidVault.claimableRedeemRequest(testParams.redeemPeriod, alice),
            "there shouldn't be any claimable redeems"
        );
        vm.stopPrank();

        // ---------------- requestRedeem ----------------
        _warpToPeriod(liquidVault, testParams.redeemPeriod - liquidVault.noticePeriod());

        // requestRedeem
        vm.prank(alice);
        uint256 requestId = liquidVault.requestRedeem(sharesAmount, alice, alice);
        assertEq(requestId, testParams.redeemPeriod, "requestId should be the redeemPeriod");

        vm.prank(alice);
        assertEq(
            sharesAmount,
            _liquidVault.pendingRedeemRequest(testParams.redeemPeriod, alice),
            "pending request redeem amount not correct"
        );

        assertEq(
            sharesAmount,
            liquidVault.unlockRequestAmountByDepositPeriod(alice, testParams.depositPeriod),
            "unlockRequest should be created"
        );

        // ---------------- sell (redeem) ----------------
        uint256 expectedYield = _expectedReturns(sharesAmount, liquidVault, testParams);
        assertEq(33_333333, expectedYield, "expected returns incorrect");
        _transferFromTokenOwner(_asset, address(liquidVault), expectedYield); // fund the vault to cover redeem

        _warpToPeriod(liquidVault, testParams.redeemPeriod);

        vm.prank(alice);
        assertEq(
            sharesAmount,
            _liquidVault.claimableRedeemRequest(testParams.redeemPeriod, alice),
            "claimable redeem amount not correct"
        );

        vm.prank(alice);
        liquidVault.redeem(testParams.principal, alice, alice);

        assertEq(0, liquidVault.balanceOf(alice, testParams.depositPeriod), "user should have no shares remaining");
        assertEq(
            assetStartBalance + expectedYield,
            _asset.balanceOf(alice),
            "user should have received principal + yield back"
        );
    }

    function test__LiquidContinuousMultiTokenVault__WithdrawAssetFromVault() public {
        LiquidContinuousMultiTokenVault liquidVault = _liquidVault;

        TestParamSet.TestParam memory testParams =
            TestParamSet.TestParam({ principal: 2_000 * _scale, depositPeriod: 10, redeemPeriod: 70 });
        address assetManager = getAssetManager();

        // ---------------- deposit ----------------
        _warpToPeriod(liquidVault, testParams.depositPeriod);

        vm.startPrank(alice);
        _asset.approve(address(liquidVault), testParams.principal); // grant the vault allowance
        liquidVault.requestDeposit(testParams.principal, alice, alice);
        vm.stopPrank();

        uint256 assetManagerStartBalance = _asset.balanceOf(assetManager);
        uint256 vaultStartBalance = _asset.balanceOf(address(liquidVault));

        // ---------------- WithdrawAssetFrom Vault ----------------
        vm.prank(assetManager);
        liquidVault.withdrawAsset(assetManager, vaultStartBalance);

        //assert balance
        assertEq(assetManagerStartBalance + vaultStartBalance, _asset.balanceOf(assetManager));
    }

    function test__LiquidContinuousMultiTokenVault__RedeemMultiPeriodsAllShares() public {
        uint256 depositPeriods = 5;
        TestParamSet.TestParam[] memory depositTestParams = new TestParamSet.TestParam[](depositPeriods);

        // run in some deposits
        uint256 baseDepositAmount = 100 * _scale;
        for (uint256 i = 0; i < depositPeriods; ++i) {
            depositTestParams[i] = TestParamSet.TestParam({
                principal: (baseDepositAmount * i) + 1 * _scale,
                depositPeriod: i,
                redeemPeriod: 100
            });
        }

        (TestParamSet.TestUsers memory depositUsers, TestParamSet.TestUsers memory redeemUsers) =
            _createTestUsers(alice);

<<<<<<< HEAD
=======
        _testDepositOnly(depositUsers, _liquidVault, depositTestParams);

>>>>>>> 968c1f3d
        // split our deposits into two "batches" of redeems
        (TestParamSet.TestParam[] memory redeemParams1, TestParamSet.TestParam[] memory redeemParams2) =
            depositTestParams._splitBefore(3);
        assertEq(3, redeemParams1.length, "array not split 1");
        assertEq(2, redeemParams2.length, "array not split 2");

        // ------------ requestRedeem #1 -----------
        uint256 redeemPeriod1 = 31;
<<<<<<< HEAD
        _testRequestRedeemMultiDeposit(alice, _liquidVault, redeemParams1, 31);

        // ------------ requestRedeem #2 ------------
        uint256 redeemPeriod2 = 41;
        _testRequestRedeemMultiDeposit(alice, _liquidVault, redeemParams2, 41);

        // ------------ redeems ------------
        // NB - call the redeem AFTER the multiple requestRedeems.  verify multiple requestRedeems work.
        _testRedeemAfterRequestRedeemMultiDeposit(alice, _liquidVault, redeemParams1, redeemPeriod1);

        _testRedeemAfterRequestRedeemMultiDeposit(alice, _liquidVault, redeemParams2, redeemPeriod2);
=======
        _testRequestRedeemMultiDeposit(redeemUsers, _liquidVault, redeemParams1, 31);

        // ------------ requestRedeem #2 ------------
        uint256 redeemPeriod2 = 41;
        _testRequestRedeemMultiDeposit(redeemUsers, _liquidVault, redeemParams2, 41);

        // ------------ redeems ------------
        // NB - call the redeem AFTER the multiple requestRedeems.  verify multiple requestRedeems work.
        _testRedeemAfterRequestRedeemMultiDeposit(redeemUsers, _liquidVault, redeemParams1, redeemPeriod1);

        _testRedeemAfterRequestRedeemMultiDeposit(redeemUsers, _liquidVault, redeemParams2, redeemPeriod2);
>>>>>>> 968c1f3d
    }

    function test__LiquidContinuousMultiTokenVault__RedeemMultiPeriodsPartialShares() public {
        uint256 depositPeriods = 5;
        TestParamSet.TestParam[] memory depositTestParams = new TestParamSet.TestParam[](depositPeriods);

        // run in some deposits
        uint256 baseDepositAmount = 100 * _scale;
        for (uint256 i = 0; i < depositPeriods; ++i) {
            depositTestParams[i] = TestParamSet.TestParam({
                principal: (baseDepositAmount * i) + 1 * _scale,
                depositPeriod: i,
                redeemPeriod: 1000
            });
        }

        (TestParamSet.TestUsers memory depositUsers, TestParamSet.TestUsers memory redeemUsers) = _createTestUsers(bob);

        _testDepositOnly(depositUsers, _liquidVault, depositTestParams);

        uint256 partialShares = 1 * _scale;

        // ------------ requestRedeem #1 ------------
        uint256 redeemPeriod1 = 30;
        TestParamSet.TestParam[] memory redeemParams1 = depositTestParams._subset(0, 2);
        redeemParams1[2].principal = partialShares;

        _testRequestRedeemMultiDeposit(redeemUsers, _liquidVault, redeemParams1, redeemPeriod1);

        // ------------ requestRedeem #2 ------------
        uint256 redeemPeriod2 = 50;
        TestParamSet.TestParam[] memory redeemParams2 = depositTestParams._subset(2, 4);
        redeemParams2[0].principal = (depositTestParams[2].principal - partialShares);
        redeemParams2[2].principal = partialShares;

        _testRequestRedeemMultiDeposit(redeemUsers, _liquidVault, redeemParams2, redeemPeriod2);

        // ------------ redeems ------------
        // NB - call the redeem AFTER the multiple requestRedeems.  verify multiple requestRedeems work.
        _testRedeemAfterRequestRedeemMultiDeposit(redeemUsers, _liquidVault, redeemParams1, redeemPeriod1);

<<<<<<< HEAD
        _testRedeemAfterRequestRedeemMultiDeposit(alice, _liquidVault, redeemParams1, redeemPeriod1);

        _testRedeemAfterRequestRedeemMultiDeposit(alice, _liquidVault, redeemParams2, redeemPeriod2);
=======
        _testRedeemAfterRequestRedeemMultiDeposit(redeemUsers, _liquidVault, redeemParams2, redeemPeriod2);
>>>>>>> 968c1f3d
    }

    function test__LiquidContinuousMultiTokenVault__WithdrawAssetNotOwnerReverts() public {
        LiquidContinuousMultiTokenVault liquidVault = _liquidVault;
        address randomWallet = makeAddr("randomWallet");
        vm.startPrank(randomWallet);
        vm.expectRevert(
            abi.encodeWithSelector(
                IAccessControl.AccessControlUnauthorizedAccount.selector, randomWallet, liquidVault.ASSET_MANAGER_ROLE()
            )
        );
        liquidVault.withdrawAsset(randomWallet, 1000);
        vm.stopPrank();
    }

    // Scenario: Calculating returns for a standard investment
    function test__LiquidContinuousMultiTokenVault__50k_Returns() public view {
        uint256 deposit = 50_000 * _scale;

        uint256 tenorPlusNoticePeriod = _liquidVault.TENOR() + _liquidVault.noticePeriod();

        // verify returns
        uint256 actualYield = _liquidVault.calcYield(deposit, 0, tenorPlusNoticePeriod);
        assertEq(416_666666, actualYield, "interest not correct for $50k deposit after 30 days");

        // verify principal + returns
        uint256 actualShares = _liquidVault.convertToShares(deposit);
        uint256 actualReturns = _liquidVault.convertToAssetsForDepositPeriod(actualShares, 0, tenorPlusNoticePeriod);
        assertEq(50_416_666666, actualReturns, "principal + interest not correct for $50k deposit after 30 days");
    }

    function test__LiquidContinuousMultiTokenVault__TotalAssetsAndConvertToAssets() public {
        uint256 depositPeriod1 = 5;
        uint256 depositPeriod2 = depositPeriod1 + 1;
        uint256 redeemPeriod = 10;
        TestParamSet.TestParam[] memory testParams = new TestParamSet.TestParam[](2);
        testParams[0] = TestParamSet.TestParam({
            principal: 50 * _scale,
            depositPeriod: depositPeriod1,
            redeemPeriod: redeemPeriod
        });
        testParams[1] = TestParamSet.TestParam({
            principal: 80 * _scale,
            depositPeriod: depositPeriod2,
            redeemPeriod: redeemPeriod
        });

        uint256[] memory shares = _testDepositOnly(TestParamSet.toSingletonUsers(alice), _liquidVault, testParams);
        uint256 totalShares = shares[0] + shares[1];

        // -------------- deposit period1  --------------
        _warpToPeriod(_liquidVault, depositPeriod1);

        uint256 assetsAtDepositPeriod1 =
            _liquidVault.convertToAssetsForDepositPeriod(shares[0], testParams[0].depositPeriod, depositPeriod1);

        vm.prank(alice);
        assertEq(assetsAtDepositPeriod1, _liquidVault.convertToAssets(shares[0]), "assets wrong at deposit period 1");

        // -------------- deposit period2 --------------
        _warpToPeriod(_liquidVault, depositPeriod2);

        uint256 assetsAtDepositPeriod2 =
            _liquidVault.convertToAssetsForDepositPeriod(shares[1], testParams[1].depositPeriod, depositPeriod2);

        vm.prank(alice);
        assertEq(assetsAtDepositPeriod2, _liquidVault.convertToAssets(shares[1]), "assets wrong at deposit period 2");
        assertEq(
            assetsAtDepositPeriod1 + assetsAtDepositPeriod2,
            _liquidVault.totalAssets(),
            "totalAssets wrong at deposit period 2"
        );

        // -------------- requestRedeem period --------------
        uint256 requestRedeemPeriod = redeemPeriod - _liquidVault.noticePeriod();
        _warpToPeriod(_liquidVault, requestRedeemPeriod);

        uint256 assetsAtRequestRedeemPeriod = _liquidVault.convertToAssetsForDepositPeriod(
            shares[0], testParams[0].depositPeriod, requestRedeemPeriod
        ) + _liquidVault.convertToAssetsForDepositPeriod(shares[1], testParams[1].depositPeriod, requestRedeemPeriod);

        vm.prank(alice);
        assertEq(
            assetsAtRequestRedeemPeriod,
            _liquidVault.convertToAssets(totalShares),
            "assets wrong at requestRedeem period"
        );

        assertEq(assetsAtRequestRedeemPeriod, _liquidVault.totalAssets(), "totalAssets wrong at requestRedeem period");

        // -------------- redeem period --------------
        _warpToPeriod(_liquidVault, redeemPeriod);

        uint256 assetsAtRedeemPeriod = _liquidVault.convertToAssetsForDepositPeriod(
            shares[0], testParams[0].depositPeriod, redeemPeriod
        ) + _liquidVault.convertToAssetsForDepositPeriod(shares[1], testParams[1].depositPeriod, redeemPeriod);

        vm.prank(alice);
        assertEq(assetsAtRedeemPeriod, _liquidVault.convertToAssets(totalShares), "assets wrong at redeem period");

        assertEq(assetsAtRedeemPeriod, _liquidVault.totalAssets(), "totalAssets wrong at redeem period");
    }

    function test__LiquidContinuousMultiTokenVault__DepositCallerValidation() public {
        address randomController = makeAddr("randomController");

        // ---------------- request deposit ----------------
        vm.prank(bob);
        vm.expectRevert(
            abi.encodeWithSelector(
                LiquidContinuousMultiTokenVault.LiquidContinuousMultiTokenVault__UnAuthorized.selector, bob, alice
            )
        );
        _liquidVault.requestDeposit(1 * _scale, bob, alice);

        vm.prank(alice);
        vm.expectRevert(
            abi.encodeWithSelector(
                LiquidContinuousMultiTokenVault.LiquidContinuousMultiTokenVault__ControllerNotSender.selector,
                alice,
                randomController
            )
        );
        _liquidVault.requestDeposit(1 * _scale, randomController, alice);

        // ---------------- deposit ----------------

        vm.prank(alice);
        vm.expectRevert(
            abi.encodeWithSelector(
                LiquidContinuousMultiTokenVault.LiquidContinuousMultiTokenVault__ControllerNotSender.selector,
                alice,
                randomController
            )
        );
        _liquidVault.deposit(1 * _scale, alice, randomController);
    }

    function test__LiquidContinuousMultiTokenVault__RedeemCallerValidation() public {
        address randomController = makeAddr("randomController");

        // ---------------- request redeem ----------------
        vm.prank(bob);
        vm.expectRevert(
            abi.encodeWithSelector(
                LiquidContinuousMultiTokenVault.LiquidContinuousMultiTokenVault__UnAuthorized.selector, bob, alice
            )
        );
        _liquidVault.requestRedeem(1 * _scale, bob, alice);

        vm.prank(alice);
        vm.expectRevert(
            abi.encodeWithSelector(
                LiquidContinuousMultiTokenVault.LiquidContinuousMultiTokenVault__ControllerNotSender.selector,
                alice,
                randomController
            )
        );
        _liquidVault.requestRedeem(1 * _scale, randomController, alice);

        // ---------------- redeem ----------------

        vm.prank(alice);
        vm.expectRevert(
            abi.encodeWithSelector(
                LiquidContinuousMultiTokenVault.LiquidContinuousMultiTokenVault__ControllerNotSender.selector,
                alice,
                randomController
            )
        );
        _liquidVault.redeem(1 * _scale, makeAddr("receiver"), randomController);
    }

    function test__LiquidContinuousMultiTokenVault__FractionalAssetsGivesZeroShares() public view {
        uint256 fractionalAssets = 9; // 9 wei - tiny amount
        uint256 depositPeriod = 1;

        assertEq(
            0,
            _liquidVault.convertToSharesForDepositPeriod(fractionalAssets, depositPeriod),
            "zero shares for fractional assets"
        );
    }

    function test__LiquidContinuousMultiTokenVault__FractionalSharesGivesZeroAssets() public view {
        uint256 fractionalShares = 9; // 9 wei - tiny amount
        uint256 depositPeriod = 2;
        uint256 redeemPeriod = depositPeriod;

        assertEq(
            0,
            _liquidVault.convertToAssetsForDepositPeriod(fractionalShares, depositPeriod, redeemPeriod),
            "zero assets for fractional shares"
        );
    }

    function test__LiquidContinuousMultiTokenVault__RedeemBeforeDepositPeriodGivesZeroAssets() public view {
        uint256 shares = 100 * _scale;
        uint256 depositPeriod = 3;
        uint256 redeemPeriod = depositPeriod - 1;

        assertEq(
            0,
            _liquidVault.convertToAssetsForDepositPeriod(shares, depositPeriod, redeemPeriod),
            "zero assets when redeemPeriod < depositPeriod"
        );
    }

    function test__LiquidContinuousMultiTokenVault__RedeemMustBeRequestedAmountAndAuthorized() public {
        uint256 redeemPeriod = 10;
        uint256 depositPeriod = 2;

        TestParamSet.TestParam memory testParam = TestParamSet.TestParam({
            principal: 100 * _scale,
            depositPeriod: depositPeriod,
            redeemPeriod: redeemPeriod
        });

        // deposit
        uint256 shares = _testDepositOnly(TestParamSet.toSingletonUsers(alice), _liquidVault, testParam);

        // request redeem
        _warpToPeriod(_liquidVault, redeemPeriod - _liquidVault.noticePeriod());

        uint256 sharesToRedeem = shares / 2; // redeem say half our shares

        vm.prank(alice);
        _liquidVault.requestRedeem(sharesToRedeem, alice, alice);

        // redeem should fail - requestRedeemAmount != redeemAmount
        _warpToPeriod(_liquidVault, redeemPeriod);

        uint256 invalidRedeemShareAmount = sharesToRedeem - 1;

        vm.prank(alice);
        vm.expectRevert(
            abi.encodeWithSelector(
                LiquidContinuousMultiTokenVault.LiquidContinuousMultiTokenVault__InvalidComponentTokenAmount.selector,
                invalidRedeemShareAmount,
                sharesToRedeem
            )
        );
        _liquidVault.redeem(invalidRedeemShareAmount, alice, alice);

        // redeem should fail - caller doesn't have any tokens to redeem
        address invalidCaller = makeAddr("randomCaller");
        vm.prank(invalidCaller);
        vm.expectRevert(
            abi.encodeWithSelector(
                LiquidContinuousMultiTokenVault.LiquidContinuousMultiTokenVault__InvalidComponentTokenAmount.selector,
                sharesToRedeem,
                0
            )
        );
        _liquidVault.redeem(sharesToRedeem, alice, invalidCaller);

        // redeem should succeed
        address receiver = makeAddr("receiver");
        vm.prank(alice);
        uint256 assets = _liquidVault.redeem(sharesToRedeem, receiver, alice);
        assertEq(assets, _asset.balanceOf(receiver), "redeem should succeed");
    }

    function test__LiquidContinuousMultiTokenVault__RedeemFractional() public {
        uint256 redeemPeriod = 10;
        uint256 depositPeriod = 2;

        uint256 principalIntegerPart = 5 * _scale; // e.g. 5 ETH
        uint256 principalDecimalPart = 10; // e.g. 10 wei

        TestParamSet.TestParam memory testParam = TestParamSet.TestParam({
            principal: principalIntegerPart + principalDecimalPart,
            depositPeriod: depositPeriod,
            redeemPeriod: redeemPeriod
        });

        TestParamSet.TestUsers memory aliceTestUsers = TestParamSet.toSingletonUsers(alice);

        // deposit
        uint256 shares = _testDepositOnly(aliceTestUsers, _liquidVault, testParam);

        assertEq(shares, testParam.principal, "shares should be 1:1 with principal"); // liquid vault should be 1:1

        // ----------------- redeem principal first -----------------
        TestParamSet.TestParam memory integerTestParam = TestParamSet.TestParam({
            principal: principalIntegerPart,
            depositPeriod: depositPeriod,
            redeemPeriod: redeemPeriod
        });

        uint256 assetIntegerPart = _testRedeemOnly(aliceTestUsers, _liquidVault, integerTestParam, principalIntegerPart);
        assertLe(
            principalIntegerPart, assetIntegerPart, "principal + returns should be at least principal integer amount"
        );

        // ----------------- redeem decimal second -----------------
        TestParamSet.TestParam memory decimalTestParam = TestParamSet.TestParam({
            principal: principalDecimalPart,
            depositPeriod: depositPeriod,
            redeemPeriod: redeemPeriod
        });

        uint256 assetDecimalPart = _testRedeemOnly(aliceTestUsers, _liquidVault, decimalTestParam, principalDecimalPart);
        assertLe(
            principalDecimalPart, assetDecimalPart, "principal + returns should be at least principal decimal amount"
        );
    }

    // ================== F-2024-6700 ==================
    /**
     * Scenario
     * 1. Alice deposits assets at the deposit period.
     * 2. Alice requests redeem to withdraw his assets from the vault.
     * 3. Alice wants to cancel his redeem request before the redeem period.
     */
    function test__LiquidContinuousMultiTokenVault__CancelUnlockRequest__BeforeRedeemPeriod() public {
        LiquidContinuousMultiTokenVault liquidVault = _liquidVault;

        TestParamSet.TestParam memory testParams =
            TestParamSet.TestParam({ principal: 2_000 * _scale, depositPeriod: 10, redeemPeriod: 70 });

        uint256 sharesAmount = testParams.principal;

        _warpToPeriod(liquidVault, testParams.depositPeriod);

        vm.startPrank(alice);
        _asset.approve(address(liquidVault), testParams.principal);
        liquidVault.requestDeposit(testParams.principal, alice, alice);
        vm.stopPrank();

        _warpToPeriod(liquidVault, testParams.redeemPeriod - liquidVault.noticePeriod());

        // Alice requests redeem for sharesAmount
        vm.prank(alice);
        uint256 requestId = liquidVault.requestRedeem(sharesAmount, alice, alice);

        assertEq(requestId, testParams.redeemPeriod, "requestId should be the redeemPeriod");

        // When alice calls unlock before redeem period, it will revert
        vm.expectRevert(
            abi.encodeWithSelector(
                TimelockAsyncUnlock.TimelockAsyncUnlock__UnlockBeforeCurrentPeriod.selector,
                alice,
                alice,
                liquidVault.currentPeriod(),
                testParams.redeemPeriod
            )
        );
        vm.prank(alice);
        liquidVault.unlock(alice, requestId);

        // Alice cancels his redeem request and it works even before the redeem period.
        vm.prank(alice);
        liquidVault.cancelRequestUnlock(alice, requestId);

        assertEq(
            0, _liquidVault.pendingRedeemRequest(requestId, alice), "there shouldn't be any pending requestRedeems"
        );

        assertEq(0, _liquidVault.claimableRedeemRequest(requestId, alice), "there shouldn't be any claimable redeems");

        // Alice calls this function again, but nothing happens.
        vm.prank(alice);
        liquidVault.cancelRequestUnlock(alice, requestId);
    }

    /**
     * Scenario
     * 1. Alice deposits assets at the deposit period.
     * 2. Alice requests to redeem for [sharesAmount]
     * 3. Alice wants to decrease his redeem request amount to [sharesAmount / 2] before redeem Period
     */
    function test__LiquidContinuousMultiTokenVault__ModifyUnlockRequest__BeforeRedeemPeriod() public {
        LiquidContinuousMultiTokenVault liquidVault = _liquidVault;

        TestParamSet.TestParam memory testParams =
            TestParamSet.TestParam({ principal: 2_000 * _scale, depositPeriod: 10, redeemPeriod: 70 });

        uint256 sharesAmount = testParams.principal;

        _warpToPeriod(liquidVault, testParams.depositPeriod);

        vm.startPrank(alice);
        _asset.approve(address(liquidVault), testParams.principal);
        liquidVault.requestDeposit(testParams.principal, alice, alice);
        vm.stopPrank();

        _warpToPeriod(liquidVault, testParams.redeemPeriod - liquidVault.noticePeriod());

        vm.prank(alice);
        uint256 requestId = liquidVault.requestRedeem(sharesAmount, alice, alice);

        // Alice cancels his redeem request first
        vm.startPrank(alice);
        liquidVault.cancelRequestUnlock(alice, requestId);

        // Alice submits a redeem request again with the amount = [sharesAmount / 2].
        requestId = liquidVault.requestRedeem(sharesAmount / 2, alice, alice);
        vm.stopPrank();

        vm.prank(alice);
        assertEq(
            sharesAmount / 2,
            _liquidVault.pendingRedeemRequest(requestId, alice),
            "pending request redeem amount not correct"
        );

        assertEq(
            sharesAmount / 2,
            liquidVault.unlockRequestAmountByDepositPeriod(alice, testParams.depositPeriod),
            "unlockRequest should be created"
        );
    }

    /**
     * Scenario
     * 1. Alice deposits assets at the deposit period.
     * 2. Alice requests to redeem for [sharesAmount_1_Alice]
     * 3. Alice transfers [sharesAmount_1_David] shares to David
     * 4. David requests reedeem for sharesAmount_1_David
     * 5. Alice makes another request redeems for [sharesAmount_2_Alice]
     * 6. Alice transfers another amount[sharesAmount_2_David] of shares to David
     * 7. David makes another redeem request for [sharesAmount_2_David]
     * 8. Alice cancels his redeem request (because redeem will fail)
     * 9. Alice makes new redeem request at redeem period
     * 10.David redeems his shares which already requested at redeem period
     */
    function test__LiquidContinuousMultiTokenVault__ModifyUnlockRequest__Sdsed() public {
        LiquidContinuousMultiTokenVault liquidVault = _liquidVault;

        TestParamSet.TestParam memory testParams =
            TestParamSet.TestParam({ principal: 2_000 * _scale, depositPeriod: 10, redeemPeriod: 70 });

        uint256 sharesAmount_1_Alice = testParams.principal / 2;

        _warpToPeriod(liquidVault, testParams.depositPeriod);

        vm.startPrank(alice);
        _asset.approve(address(liquidVault), testParams.principal);
        liquidVault.requestDeposit(testParams.principal, alice, alice);
        vm.stopPrank();

        _warpToPeriod(liquidVault, testParams.redeemPeriod - liquidVault.noticePeriod());

        // Alice requests redeem for sharesAmount_1_Alice
        vm.prank(alice);
        uint256 requestId = liquidVault.requestRedeem(sharesAmount_1_Alice, alice, alice);

        address david = makeAddr("david");

        uint256 sharesAmount_1_David = sharesAmount_1_Alice / 2;

        // Alice transfers [sharesAmount_1_David] shares to David
        vm.prank(alice);
        liquidVault.safeTransferFrom(alice, david, testParams.depositPeriod, sharesAmount_1_David, "");

        assertEq(sharesAmount_1_David, liquidVault.balanceOf(david, testParams.depositPeriod));
        assertEq(testParams.principal - sharesAmount_1_David, liquidVault.lockedAmount(alice, testParams.depositPeriod));

        // David requests reedeem for sharesAmount_1_David
        vm.startPrank(david);
        liquidVault.requestRedeem(sharesAmount_1_David, david, david);

        assertEq(
            sharesAmount_1_David,
            _liquidVault.pendingRedeemRequest(requestId, david),
            "david pending request redeem amount not correct"
        );
        vm.stopPrank();

        // Alice makes another request redeems
        uint256 sharesAmount_2_Alice = testParams.principal - sharesAmount_1_Alice - sharesAmount_1_David;

        vm.startPrank(alice);
        liquidVault.requestRedeem(sharesAmount_2_Alice, alice, alice);

        assertEq(
            sharesAmount_1_Alice + sharesAmount_2_Alice,
            _liquidVault.pendingRedeemRequest(requestId, alice),
            "alice pending request redeem amount not correct"
        );
        vm.stopPrank();

        // Alice transfers another amount of shares to David
        // amount = (sharesAmount_1_Alice + sharesAmount_2_Alice) / 2

        uint256 sharesAmount_2_David = (sharesAmount_1_Alice + sharesAmount_2_Alice) / 2;
        vm.prank(alice);
        liquidVault.safeTransferFrom(alice, david, testParams.depositPeriod, sharesAmount_2_David, "");

        assertEq(sharesAmount_1_David + sharesAmount_2_David, liquidVault.balanceOf(david, testParams.depositPeriod));

        uint256 remainingShare_Alice = testParams.principal - sharesAmount_1_David - sharesAmount_2_David;
        assertEq(remainingShare_Alice, liquidVault.balanceOf(alice, testParams.depositPeriod));
        assertTrue(
            remainingShare_Alice < liquidVault.unlockRequestAmountByDepositPeriod(alice, testParams.depositPeriod),
            "Alice requested unlock amount should be bigger than locked amount"
        );

        // David makes another redeem request
        vm.startPrank(david);
        liquidVault.requestRedeem(sharesAmount_2_David, david, david);

        assertEq(
            sharesAmount_1_David + sharesAmount_2_David,
            _liquidVault.pendingRedeemRequest(requestId, david),
            "david pending request redeem amount not correct"
        );
        vm.stopPrank();

        _warpToPeriod(liquidVault, testParams.redeemPeriod);

        // We expect revert in Alice's redeem because shares and ruquest unlocked amount for Alice are different
        vm.expectRevert(
            abi.encodeWithSelector(
                LiquidContinuousMultiTokenVault.LiquidContinuousMultiTokenVault__InvalidComponentTokenAmount.selector,
                remainingShare_Alice,
                liquidVault.unlockRequestAmountByDepositPeriod(alice, testParams.depositPeriod)
            )
        );
        vm.prank(alice);
        liquidVault.redeem(remainingShare_Alice, alice, alice);

        // Alice cancels his redeem request
        // Alice can use either cancelRedeemRequest or unlock
        vm.prank(alice);
        liquidVault.cancelRequestUnlock(alice, requestId);
        // Alice makes another unlock request
        vm.prank(alice);
        liquidVault.requestRedeem(remainingShare_Alice, alice, alice);

        // David redeems his shares
        vm.startPrank(david);
        liquidVault.redeem(sharesAmount_1_David + sharesAmount_2_David, david, david);

        assertEq(
            0, _liquidVault.pendingRedeemRequest(requestId, david), "david pending request redeem amount should be zero"
        );

        assertEq(0, liquidVault.balanceOf(david, testParams.depositPeriod), "david should have no shares remaining");
        vm.stopPrank();
    }

    // Scenario: User requests redemption before the cutoff time on the same day as deposit
    // Given the Redemption Request cutoff time is 2:59:59pm
    // And the Redemption Settlement cutoff time is 2:59:59pm the next day
    // And Alice deposits 100 USDC on Day 1 at 2:59:58pm
    // When Alice requests full redemption on Day 1 at 2:59:58pm
    // Then Alice's redemption should be settled on Day 2 at 2:59:59pm
    // And Alice should not receive any yield just the pincipal (100 USDC)
    function test__LiquidContinuousMultiTokenVault__DepositAndRedeemAtCutOffs() public {
        uint256 principal = 10 * _scale;

        deal(address(_asset), address(_liquidVault), 100e6);

        // ----------------- deposit ------------
        uint256 depositAtCutoff = _liquidVault._vaultStartTimestamp() + 1 days - 1 minutes;
        vm.warp(depositAtCutoff); // set the time very close to the cut-off

        uint256 depositPeriod = _liquidVault.currentPeriod();
        vm.startPrank(alice);
        _asset.approve(address(_liquidVault), principal);
        uint256 shares = _liquidVault.deposit(principal, alice);
        vm.stopPrank();

        // ----------------- requestRedeem ------------
        // request redeem on the deposit day
        vm.prank(alice);
        uint256 redeemPeriod = _liquidVault.requestRedeem(shares, alice, alice);

        // ----------------- redeem  ------------
        vm.warp(depositAtCutoff + 2 minutes); // warp to the next day
        assertEq(redeemPeriod, _liquidVault.currentPeriod(), "didn't tick over a day");

        uint256 assetPreview = _liquidVault.previewRedeemForDepositPeriod(shares, depositPeriod, redeemPeriod);
        assertEq(principal, assetPreview, "assets should be the same as principal");

        vm.prank(alice);
        uint256 assets = _liquidVault.redeem(shares, alice, alice);
        assertEq(principal, assets, "assets should be the same as principal");
    }

    function test__LiquidContinuousMultiTokenVault__CalcYieldEdgeCases() public view {
        uint256 principal = 1_000_000_000 * _scale;
        uint256 zeroPeriod = 0;
        uint256 hundredPeriod = 100;
        uint256 noticePeriod = _liquidVault.noticePeriod();

        // check scenarios with zero returns
        assertEq(
            0,
            _liquidVault.calcYield(principal, zeroPeriod, zeroPeriod),
            "no returns when redeeming at deposit period - deposit at 0"
        );
        assertEq(
            0,
            _liquidVault.calcYield(principal, hundredPeriod, hundredPeriod),
            "no returns when redeeming at deposit period - deposit at 100"
        );

        assertEq(
            0,
            _liquidVault.calcYield(principal, zeroPeriod, zeroPeriod + noticePeriod),
            "no returns when redeeming at notice period - deposit at 0"
        );
        assertEq(
            0,
            _liquidVault.calcYield(principal, hundredPeriod, hundredPeriod + noticePeriod),
            "no returns when redeeming at notice period - deposit at 100"
        );

        assertEq(
            0,
            _liquidVault.calcYield(principal, 1, zeroPeriod),
            "zero yield redeem less than deposit period - redeem at 0"
        );
        assertEq(
            0,
            _liquidVault.calcYield(principal, hundredPeriod, hundredPeriod - 1),
            "zero yield redeem less than deposit period - redeem at 99"
        );

        // check scenarios with returns
        assertLt(
            0,
            _liquidVault.calcYield(principal, zeroPeriod, zeroPeriod + noticePeriod + 1),
            "redeem > notice period should have yield"
        );
        assertLt(
            0,
            _liquidVault.calcYield(principal, hundredPeriod, hundredPeriod + noticePeriod + 1),
            "redeem > notice period should have yield"
        );
    }
}<|MERGE_RESOLUTION|>--- conflicted
+++ resolved
@@ -201,11 +201,8 @@
         (TestParamSet.TestUsers memory depositUsers, TestParamSet.TestUsers memory redeemUsers) =
             _createTestUsers(alice);
 
-<<<<<<< HEAD
-=======
         _testDepositOnly(depositUsers, _liquidVault, depositTestParams);
 
->>>>>>> 968c1f3d
         // split our deposits into two "batches" of redeems
         (TestParamSet.TestParam[] memory redeemParams1, TestParamSet.TestParam[] memory redeemParams2) =
             depositTestParams._splitBefore(3);
@@ -214,19 +211,6 @@
 
         // ------------ requestRedeem #1 -----------
         uint256 redeemPeriod1 = 31;
-<<<<<<< HEAD
-        _testRequestRedeemMultiDeposit(alice, _liquidVault, redeemParams1, 31);
-
-        // ------------ requestRedeem #2 ------------
-        uint256 redeemPeriod2 = 41;
-        _testRequestRedeemMultiDeposit(alice, _liquidVault, redeemParams2, 41);
-
-        // ------------ redeems ------------
-        // NB - call the redeem AFTER the multiple requestRedeems.  verify multiple requestRedeems work.
-        _testRedeemAfterRequestRedeemMultiDeposit(alice, _liquidVault, redeemParams1, redeemPeriod1);
-
-        _testRedeemAfterRequestRedeemMultiDeposit(alice, _liquidVault, redeemParams2, redeemPeriod2);
-=======
         _testRequestRedeemMultiDeposit(redeemUsers, _liquidVault, redeemParams1, 31);
 
         // ------------ requestRedeem #2 ------------
@@ -238,7 +222,6 @@
         _testRedeemAfterRequestRedeemMultiDeposit(redeemUsers, _liquidVault, redeemParams1, redeemPeriod1);
 
         _testRedeemAfterRequestRedeemMultiDeposit(redeemUsers, _liquidVault, redeemParams2, redeemPeriod2);
->>>>>>> 968c1f3d
     }
 
     function test__LiquidContinuousMultiTokenVault__RedeemMultiPeriodsPartialShares() public {
@@ -280,13 +263,7 @@
         // NB - call the redeem AFTER the multiple requestRedeems.  verify multiple requestRedeems work.
         _testRedeemAfterRequestRedeemMultiDeposit(redeemUsers, _liquidVault, redeemParams1, redeemPeriod1);
 
-<<<<<<< HEAD
-        _testRedeemAfterRequestRedeemMultiDeposit(alice, _liquidVault, redeemParams1, redeemPeriod1);
-
-        _testRedeemAfterRequestRedeemMultiDeposit(alice, _liquidVault, redeemParams2, redeemPeriod2);
-=======
         _testRedeemAfterRequestRedeemMultiDeposit(redeemUsers, _liquidVault, redeemParams2, redeemPeriod2);
->>>>>>> 968c1f3d
     }
 
     function test__LiquidContinuousMultiTokenVault__WithdrawAssetNotOwnerReverts() public {
