// SPDX-License-Identifier: MIT
pragma solidity ^0.8.20;

import { IMultiTokenVault } from "@credbull/token/ERC1155/IMultiTokenVault.sol";
import { MultiTokenVault } from "@credbull/token/ERC1155/MultiTokenVault.sol";
import { IMultiTokenVaultTestBase } from "@test/test/token/ERC1155/IMultiTokenVaultTestBase.t.sol";
import { TestParamSet } from "@test/test/token/ERC1155/TestParamSet.t.sol";
import { MultiTokenVaultDailyPeriods } from "@test/test/token/ERC1155/MultiTokenVaultDailyPeriods.t.sol";
import { ERC1967Proxy } from "@openzeppelin/contracts/proxy/ERC1967/ERC1967Proxy.sol";

import { SimpleUSDC } from "@test/test/token/SimpleUSDC.t.sol";
import { IERC20Metadata } from "@openzeppelin/contracts/token/ERC20/extensions/IERC20Metadata.sol";

contract MultiTokenVaultTest is IMultiTokenVaultTestBase {
    using TestParamSet for TestParamSet.TestParam[];

    IERC20Metadata internal _asset;
    uint256 internal _scale;

    address private _owner = makeAddr("owner");
    address private _alice = makeAddr("alice");
    address private _bob = makeAddr("bob");
    address private _charlie = makeAddr("charlie");

    TestParamSet.TestParam internal _testParams1;
    TestParamSet.TestParam internal _testParams2;
    TestParamSet.TestParam internal _testParams3;

    function setUp() public virtual {
        vm.prank(_owner);
        _asset = new SimpleUSDC(_owner, 1_000_000 ether);

        _scale = 10 ** _asset.decimals();
        _transferAndAssert(_asset, _owner, _alice, 100_000 * _scale);

        _testParams1 = TestParamSet.TestParam({ principal: 500 * _scale, depositPeriod: 10, redeemPeriod: 21 });
        _testParams2 = TestParamSet.TestParam({ principal: 300 * _scale, depositPeriod: 15, redeemPeriod: 17 });
        _testParams3 = TestParamSet.TestParam({ principal: 700 * _scale, depositPeriod: 30, redeemPeriod: 55 });
    }

<<<<<<< HEAD
    function test__MultiTokenVaulTest__SimpleDeposit() public {
=======
    function test__MultiTokenVaultTest__SimpleDeposit() public {
>>>>>>> 968c1f3d
        uint256 assetToSharesRatio = 2;

        IMultiTokenVault vault = _createMultiTokenVault(_asset, assetToSharesRatio, 10);

        address vaultAddress = address(vault);

        assertEq(0, _asset.allowance(_alice, vaultAddress), "vault shouldn't have an allowance to start");
        assertEq(0, _asset.balanceOf(vaultAddress), "vault shouldn't have a balance to start");

        vm.startPrank(_alice);
        _asset.approve(vaultAddress, _testParams1.principal);

        assertEq(_testParams1.principal, _asset.allowance(_alice, vaultAddress), "vault should have allowance");
        vm.stopPrank();

        vm.startPrank(_alice);
        vault.deposit(_testParams1.principal, _alice);
        vm.stopPrank();

        assertEq(_testParams1.principal, _asset.balanceOf(vaultAddress), "vault should have the asset");
        assertEq(0, _asset.allowance(_alice, vaultAddress), "vault shouldn't have an allowance after deposit");

        testVaultAtOffsets(_alice, vault, _testParams1);
    }

<<<<<<< HEAD
    function test__MultiTokenVaulTest__DepositAndRedeem() public {
=======
    function test__MultiTokenVaultTest__RevertWhen_DepositExceedsMax() public {
        uint256 assetToSharesRatio = 2;

        MultiTokenVaultDailyPeriods vault = _createMultiTokenVault(_asset, assetToSharesRatio, 10);
        uint256 _maxDeposit = 250 * _scale;
        vault.setMaxDeposit(_maxDeposit);

        address vaultAddress = address(vault);
        vm.startPrank(_alice);
        _asset.approve(vaultAddress, _testParams1.principal);

        // deposit amount > max deposit amount should fail.
        vm.expectRevert(
            abi.encodeWithSelector(
                MultiTokenVault.MultiTokenVault__ExceededMaxDeposit.selector,
                _alice,
                vault.currentPeriodsElapsed(),
                _testParams1.principal,
                _maxDeposit
            )
        );
        vault.deposit(_testParams1.principal, _alice);
        vm.stopPrank();
    }

    function test__MultiTokenVaultTest__DepositAndRedeem() public {
>>>>>>> 968c1f3d
        uint256 assetToSharesRatio = 3;

        _transferAndAssert(_asset, _owner, _charlie, 100_000 * _scale);

        MultiTokenVault vault = _createMultiTokenVault(_asset, assetToSharesRatio, 10);

        testVaultAtOffsets(_charlie, vault, _testParams1);
    }

    function test__MultiTokenVaultTest__RedeemBeforeDepositPeriodReverts() public {
        MultiTokenVault vault = _createMultiTokenVault(_asset, 1, 10);

        TestParamSet.TestParam memory testParam =
            TestParamSet.TestParam({ principal: 1001 * _scale, depositPeriod: 2, redeemPeriod: 1 });

        // deposit period > redeem period should fail
        vm.expectRevert(
            abi.encodeWithSelector(
                MultiTokenVault.MultiTokenVault__RedeemBeforeDeposit.selector,
                _alice,
                testParam.depositPeriod,
                testParam.redeemPeriod
            )
        );
        vault.redeemForDepositPeriod(1, _alice, _alice, testParam.depositPeriod, testParam.redeemPeriod);
    }

    function test__MultiTokenVaultTest__CurrentBeforeRedeemPeriodReverts() public {
        MultiTokenVault vault = _createMultiTokenVault(_asset, 1, 10);

        TestParamSet.TestParam memory testParam =
            TestParamSet.TestParam({ principal: 1001 * _scale, depositPeriod: 1, redeemPeriod: 3 });

        uint256 currentPeriod = testParam.redeemPeriod - 1;

        _warpToPeriod(vault, currentPeriod);

        vm.expectRevert(
            abi.encodeWithSelector(
                MultiTokenVault.MultiTokenVault__RedeemTimePeriodNotSupported.selector,
                _alice,
                currentPeriod,
                testParam.redeemPeriod
            )
        );
        vault.redeemForDepositPeriod(1, _alice, _alice, testParam.depositPeriod, testParam.redeemPeriod);
    }

    function test__MultiTokenVaultTest__RedeemOverMaxSharesReverts() public {
        MultiTokenVault vault = _createMultiTokenVault(_asset, 1, 10);

        TestParamSet.TestParam memory testParam =
            TestParamSet.TestParam({ principal: 1001 * _scale, depositPeriod: 1, redeemPeriod: 3 });

        uint256 sharesToRedeem = 1;

        _warpToPeriod(vault, testParam.redeemPeriod);

        vm.expectRevert(
            abi.encodeWithSelector(
                MultiTokenVault.MultiTokenVault__ExceededMaxRedeem.selector,
                _alice,
                testParam.depositPeriod,
                sharesToRedeem,
                0
            )
        );
        vault.redeemForDepositPeriod(sharesToRedeem, _alice, _alice, testParam.depositPeriod, testParam.redeemPeriod);
    }

<<<<<<< HEAD
    function test__MultiTokenVaulTest__MultipleDepositsAndRedeem() public {
=======
    function test__MultiTokenVaultTest__MultipleDepositsAndRedeem() public {
>>>>>>> 968c1f3d
        uint256 assetToSharesRatio = 4;

        // setup
        IMultiTokenVault vault = _createMultiTokenVault(_asset, assetToSharesRatio, 10);

        TestParamSet.TestUsers memory testUsers = TestParamSet.toSingletonUsers(_alice);

        // verify deposit - period 1
        uint256 deposit1Shares = _testDepositOnly(testUsers, vault, _testParams1);
        assertEq(_testParams1.principal / assetToSharesRatio, deposit1Shares, "deposit shares incorrect at period 1");
        assertEq(
            deposit1Shares,
            vault.sharesAtPeriod(_alice, _testParams1.depositPeriod),
            "getSharesAtPeriod incorrect at period 1"
        );
        assertEq(deposit1Shares, vault.balanceOf(_alice, _testParams1.depositPeriod), "balance incorrect at period 1");
        assertEq(deposit1Shares, vault.balanceOf(_alice, _testParams1.depositPeriod), "balance incorrect at period 1");

        // verify deposit - period 2
        uint256 deposit2Shares = _testDepositOnly(testUsers, vault, _testParams2);
        assertEq(_testParams2.principal / assetToSharesRatio, deposit2Shares, "deposit shares incorrect at period 2");
        assertEq(
            deposit2Shares,
            vault.sharesAtPeriod(_alice, _testParams2.depositPeriod),
            "getSharesAtPeriod incorrect at period 2"
        );
        assertEq(deposit2Shares, vault.balanceOf(_alice, _testParams2.depositPeriod), "balance incorrect at period 2");

        // New check for sharesAtPeriods
        _warpToPeriod(vault, _testParams2.depositPeriod); // warp to deposit2Period

        // verify redeem - period 1
        uint256 deposit1ExpectedYield = _expectedReturns(deposit1Shares, vault, _testParams1);
        uint256 deposit1Assets = _testRedeemOnly(testUsers, vault, _testParams1, deposit1Shares);
        assertApproxEqAbs(
            _testParams1.principal + deposit1ExpectedYield,
            deposit1Assets,
            TOLERANCE,
            "deposit1 deposit assets incorrect"
        );

        // verify redeem - period 2
        uint256 deposit2Assets = _testRedeemOnly(testUsers, vault, _testParams2, deposit2Shares);
        assertApproxEqAbs(
            _testParams2.principal + _expectedReturns(deposit1Shares, vault, _testParams2),
            deposit2Assets,
            TOLERANCE,
            "deposit2 deposit assets incorrect"
        );

        testVaultAtOffsets(_alice, vault, _testParams1);
        testVaultAtOffsets(_alice, vault, _testParams2);
    }

    function test__LiquidContinuousMultiTokenVaultUtil__RedeemWithAllowance() public {
        uint256 assetToSharesRatio = 2;

        IMultiTokenVault vault = _createMultiTokenVault(_asset, assetToSharesRatio, 10);

        TestParamSet.TestParam memory testParams =
            TestParamSet.TestParam({ principal: 100 * _scale, depositPeriod: 0, redeemPeriod: 10 });

        vm.prank(_alice);
        _asset.approve(address(vault), testParams.principal); // grant vault allowance on alice's principal
        _transferFromTokenOwner(_asset, address(vault), testParams.principal); // transfer funds to cover redeem

        vm.prank(_alice);
        uint256 shares = vault.deposit(testParams.principal, _alice);

        // ------------ redeem - without allowance ------------
        _warpToPeriod(vault, testParams.redeemPeriod);

        address allowanceAccount = makeAddr("allowanceAccount");

        // should fail, no allowance given yet
        vm.prank(allowanceAccount);
        vm.expectRevert(
            abi.encodeWithSelector(
                MultiTokenVault.MultiTokenVault__CallerMissingApprovalForAll.selector, allowanceAccount, _alice
            )
        );
        vault.redeemForDepositPeriod(shares, _alice, _alice, testParams.depositPeriod, testParams.redeemPeriod);

        // ------------ redeem - with allowance ------------
        vm.prank(_alice);
        vault.setApprovalForAll(allowanceAccount, true); // grant allowance

        // should succeed - allowance granted
        address receiverAccount = makeAddr("receiver");
        vm.prank(allowanceAccount);
        uint256 assets = vault.redeemForDepositPeriod(
            shares, receiverAccount, _alice, testParams.depositPeriod, testParams.redeemPeriod
        );

        assertEq(assets, _asset.balanceOf(receiverAccount), "receiver did not receive assets");
    }

    function test__MultiTokenVaultTest__BatchFunctions() public {
        uint256 assetToSharesRatio = 2;
        uint256 redeemPeriod = 2001;

        TestParamSet.TestParam[] memory _batchTestParams = new TestParamSet.TestParam[](3);
        TestParamSet.TestParam[] memory _batchTestParamsToRevert = new TestParamSet.TestParam[](2);

        _batchTestParams[0] =
            TestParamSet.TestParam({ principal: 1001 * _scale, depositPeriod: 1, redeemPeriod: redeemPeriod });
        _batchTestParams[1] =
            TestParamSet.TestParam({ principal: 2002 * _scale, depositPeriod: 202, redeemPeriod: redeemPeriod });
        _batchTestParams[2] =
            TestParamSet.TestParam({ principal: 3003 * _scale, depositPeriod: 303, redeemPeriod: redeemPeriod });

        _batchTestParamsToRevert[0] =
            TestParamSet.TestParam({ principal: 1001 * _scale, depositPeriod: 1, redeemPeriod: redeemPeriod });
        _batchTestParamsToRevert[1] =
            TestParamSet.TestParam({ principal: 2002 * _scale, depositPeriod: 202, redeemPeriod: redeemPeriod });

        IMultiTokenVault vault = _createMultiTokenVault(_asset, assetToSharesRatio, 10);
        TestParamSet.TestUsers memory testUsers = TestParamSet.toSingletonUsers(_alice);

        uint256[] memory shares = _testDepositOnly(testUsers, vault, _batchTestParams);
        uint256[] memory depositPeriods = _batchTestParams.depositPeriods();
        uint256[] memory depositPeriodsToRevert = _batchTestParamsToRevert.depositPeriods();

        // ------------------------ batch convert to assets ------------------------
        uint256[] memory assets = vault.convertToAssetsForDepositPeriodBatch(shares, depositPeriods, redeemPeriod);

        vm.expectRevert(
            abi.encodeWithSelector(
                MultiTokenVault.MultiTokenVault__InvalidArrayLength.selector,
                depositPeriodsToRevert.length,
                shares.length
            )
        );
        vault.convertToAssetsForDepositPeriodBatch(shares, depositPeriodsToRevert, redeemPeriod);

        assertEq(3, assets.length, "assets are wrong length");
        assertEq(
            assets[0],
            vault.convertToAssetsForDepositPeriod(shares[0], depositPeriods[0], redeemPeriod),
            "asset mismatch period 0"
        );
        assertEq(
            assets[1],
            vault.convertToAssetsForDepositPeriod(shares[1], depositPeriods[1], redeemPeriod),
            "asset mismatch period 1"
        );
        assertEq(
            assets[2],
            vault.convertToAssetsForDepositPeriod(shares[2], depositPeriods[2], redeemPeriod),
            "asset mismatch period 2"
        );

        // ------------------------ batch approvalForAll safeBatchTransferFrom balance ------------------------
        uint256[] memory aliceBalances = _testBalanceOfBatch(_alice, vault, _batchTestParams, assetToSharesRatio);

        // have alice approve bob for all
        vm.prank(_alice);
        vault.setApprovalForAll(_bob, true);

        // now bob can transfer on behalf of alice to charlie
        vm.prank(_bob);
        vault.safeBatchTransferFrom(_alice, _charlie, depositPeriods, aliceBalances, "");

        _testBalanceOfBatch(_charlie, vault, _batchTestParams, assetToSharesRatio); // verify bob
    }

    function test__MultiTokenVaultTest__ZeroOrOneAssetsShouldGiveZeroShares() public {
        uint256 assetToSharesRatio = 2;

        TestParamSet.TestParam memory zeroPrincipal =
            TestParamSet.TestParam({ principal: 0, depositPeriod: 10, redeemPeriod: 21 });
        TestParamSet.TestParam memory onePrincipal =
            TestParamSet.TestParam({ principal: 1, depositPeriod: 10, redeemPeriod: 21 });

        IMultiTokenVault vault = _createMultiTokenVault(_asset, assetToSharesRatio, 10);

        address vaultAddress = address(vault);

        vm.startPrank(_alice);
        _asset.approve(vaultAddress, onePrincipal.principal);

        // ------------- test for deposit of 0 -------------
        vm.startPrank(_alice);
        uint256 sharesFromZeroPrincipal = vault.deposit(zeroPrincipal.principal, _alice);
        vm.stopPrank();

        assertEq(zeroPrincipal.principal, _asset.balanceOf(vaultAddress), "vault should have the asset");
        assertEq(0, sharesFromZeroPrincipal, "deposit of zero assets should give zero shares");

        // ------------- test for deposit of 1  -------------
        vm.startPrank(_alice);
        uint256 sharesFromOnePrincipal = vault.deposit(onePrincipal.principal, _alice);
        vm.stopPrank();

        // 1 asset converts to 0 shares with any assetToShare ratio > 0.  e.g.: 1 asset / 2 = 0 shares rounded down.
        assertEq(onePrincipal.principal, _asset.balanceOf(vaultAddress), "vault should have the asset");
        assertEq(0, sharesFromOnePrincipal, "deposit of fractional assets should give zero shares");
    }

    function test__MultiTokenVaultTest__SafeTransferFrom() public {
        uint256 assetToSharesRatio = 2;

        TestParamSet.TestParam memory testParams =
            TestParamSet.TestParam({ principal: 100 * _scale, depositPeriod: 0, redeemPeriod: 10 });

        // Step 1: Create and set up the vault
        IMultiTokenVault vault = _createMultiTokenVault(_asset, assetToSharesRatio, 10);

        // Step 2: Deposit some assets for _alice to receive shares
        vm.startPrank(_alice);
        _asset.approve(address(vault), testParams.principal);
        uint256 shares = vault.deposit(testParams.principal, _alice);
        vm.stopPrank();

        // Verify _alice has received the shares
        assertEq(
            vault.balanceOf(_alice, testParams.depositPeriod), shares, "_alice should have the shares after deposit"
        );

        // Step 3: Perform the safe transfer from _alice to _bob
        vm.startPrank(_alice);
        vault.safeTransferFrom(_alice, _bob, testParams.depositPeriod, shares, "");
        vm.stopPrank();

        // Step 4: Verify the transfer was successful
        assertEq(vault.balanceOf(_alice, testParams.depositPeriod), 0, "_alice should have no shares after transfer");
        assertEq(vault.balanceOf(_bob, testParams.depositPeriod), shares, "_bob should have the transferred shares");
    }

    function test__MultiTokenVaultTest__ConvertToSharesForDepositPeriod() public {
        // Assuming the asset to shares ratio is set to a fixed value for testing.
        uint256 assetToSharesRatio = 2;
        uint256 depositPeriod = 1;

        // Step 1: Create and initialize the vault with a dummy asset
        IMultiTokenVault vault = _createMultiTokenVault(_asset, assetToSharesRatio, 10);

        // Typical Case: Convert a positive asset amount to shares
        uint256 assets = 500 * _scale;
        uint256 expectedShares = assets / assetToSharesRatio;
        uint256 shares = vault.convertToSharesForDepositPeriod(assets, depositPeriod);
        assertEq(shares, expectedShares, "Conversion to shares did not match expected value");

        // Edge Case: Convert zero assets to shares
        assets = 0;
        expectedShares = 0;
        shares = vault.convertToSharesForDepositPeriod(assets, depositPeriod);
        assertEq(shares, expectedShares, "Conversion of zero assets to shares failed");

        // Edge Case: Convert maximum assets to shares
        assets = type(uint256).max;
        expectedShares = assets / assetToSharesRatio;
        shares = vault.convertToSharesForDepositPeriod(assets, depositPeriod);
        assertEq(shares, expectedShares, "Conversion of max assets to shares failed");
    }

    function test__MultiTokenVaultTest__ConvertToAssetsForDepositPeriod() public {
        uint256 assetToSharesRatio = 2;

        TestParamSet.TestParam memory testParams =
            TestParamSet.TestParam({ principal: 500 * _scale, depositPeriod: 0, redeemPeriod: 30 });

        // Step 1: Create and initialize the vault with a dummy asset
        IMultiTokenVault vault = _createMultiTokenVault(_asset, assetToSharesRatio, 10);

        // Typical Case: Convert a positive share amount to assets
        uint256 shares = testParams.principal / assetToSharesRatio;
        uint256 expectedAssets = shares * assetToSharesRatio + _expectedReturns(shares, vault, testParams);
        uint256 assets =
            vault.convertToAssetsForDepositPeriod(shares, testParams.depositPeriod, testParams.redeemPeriod);
        assertEq(assets, expectedAssets, "Conversion to assets did not match expected value");

        // Edge Case: Convert zero shares to assets
        shares = 0;
        expectedAssets = 0;
        assets = vault.convertToAssetsForDepositPeriod(shares, testParams.depositPeriod, testParams.redeemPeriod);
        assertEq(assets, expectedAssets, "Conversion of zero shares to assets failed");

        // Edge Case: Convert maximum shares to assets
        testParams =
            TestParamSet.TestParam({ principal: type(uint128).max * _scale, depositPeriod: 0, redeemPeriod: 30 });
        shares = testParams.principal / assetToSharesRatio;
        expectedAssets = shares * assetToSharesRatio + _expectedReturns(shares, vault, testParams);
        assets = vault.convertToAssetsForDepositPeriod(shares, testParams.depositPeriod, testParams.redeemPeriod);
        assertEq(assets, expectedAssets, "Conversion of max shares to assets failed");
    }

    function test__MultiTokenVaultTest__PreviewDeposit() public {
        uint256 assetToSharesRatio = 2;

        TestParamSet.TestParam memory testParams =
            TestParamSet.TestParam({ principal: 500 * _scale, depositPeriod: 0, redeemPeriod: 30 });

        uint256 expectedShares = testParams.principal / assetToSharesRatio;

        IMultiTokenVault vault = _createMultiTokenVault(_asset, assetToSharesRatio, 10);

        uint256 shares = vault.previewDeposit(testParams.principal);
        assertEq(shares, expectedShares, "Preview deposit conversion did not match expected value");
    }

    function test__MultiTokenVaultTest__PreviewRedeemForDepositPeriod() public {
        uint256 assetToSharesRatio = 2;

        TestParamSet.TestParam memory testParams =
            TestParamSet.TestParam({ principal: 500 * _scale, depositPeriod: 0, redeemPeriod: 30 });

        IMultiTokenVault vault = _createMultiTokenVault(_asset, assetToSharesRatio, 10);

        uint256 shares = testParams.principal / assetToSharesRatio;
        uint256 expectedAssets = shares * assetToSharesRatio + _expectedReturns(shares, vault, testParams);

        uint256 assets = vault.previewRedeemForDepositPeriod(shares, testParams.depositPeriod);
        assertEq(assets, expectedAssets, "Preview redeem conversion did not match expected value");
    }

    function test__MultiTokenVaultTest__IsApprovedForAll() public {
        address operator = makeAddr("operator");
        uint256 assetToSharesRatio = 2;

        IMultiTokenVault vault = _createMultiTokenVault(_asset, assetToSharesRatio, 10);

        // Set approval
        vm.prank(_alice);
        vault.setApprovalForAll(operator, true);

        // Check if the operator is approved
        bool isApproved = vault.isApprovedForAll(_alice, operator);
        assertEq(isApproved, true, "Operator should be approved");

        // Revoke approval and check
        vm.prank(_alice);
        vault.setApprovalForAll(operator, false);
        isApproved = vault.isApprovedForAll(_alice, operator);
        assertEq(isApproved, false, "Operator should not be approved");
    }

    function test__MultiTokenVaultTest__MaxDeposit() public {
        uint256 assetToSharesRatio = 2;

        IMultiTokenVault vault = _createMultiTokenVault(_asset, assetToSharesRatio, 10);

        uint256 maxDepositValue = vault.maxDeposit(_alice);
        assertEq(maxDepositValue, type(uint256).max, "Max deposit should be uint256 max");
    }

    function test__MultiTokenVaultTest__MaxRedeemAtPeriod() public {
        uint256 assetToSharesRatio = 2;

        TestParamSet.TestParam memory testParams =
            TestParamSet.TestParam({ principal: 500 * _scale, depositPeriod: 0, redeemPeriod: 30 });

        IMultiTokenVault vault = _createMultiTokenVault(_asset, assetToSharesRatio, 10);

        // Alice deposits assets and receives shares
        vm.startPrank(_alice);
        _asset.approve(address(vault), testParams.principal);
        uint256 shares = vault.deposit(testParams.principal, _alice);
        vm.stopPrank();

        // Check max redeemable shares for the deposit period
        uint256 maxShares = vault.maxRedeemAtPeriod(_alice, testParams.depositPeriod); // Assuming deposit period = 1
        assertEq(maxShares, shares, "Max redeemable shares did not match the deposited shares");
    }

    function _testBalanceOfBatch(
        address account,
        IMultiTokenVault vault,
        TestParamSet.TestParam[] memory testParams,
        uint256 assetToSharesRatio
    ) internal view returns (uint256[] memory balances_) {
        address[] memory accounts = testParams.accountArray(account);
        uint256[] memory balances = vault.balanceOfBatch(accounts, testParams.depositPeriods());
        assertEq(3, balances.length, "balances size incorrect");

        assertEq(testParams[0].principal / assetToSharesRatio, balances[0], "balance mismatch period 0");
        assertEq(testParams[1].principal / assetToSharesRatio, balances[1], "balance mismatch period 1");
        assertEq(testParams[2].principal / assetToSharesRatio, balances[2], "balance mismatch period 2");

        return balances;
    }

    function _expectedReturns(uint256, /* shares */ IMultiTokenVault vault, TestParamSet.TestParam memory testParam)
        internal
        view
        virtual
        override
        returns (uint256 expectedReturns_)
    {
        return MultiTokenVaultDailyPeriods(address(vault)).calcYield(
            testParam.principal, testParam.depositPeriod, testParam.redeemPeriod
        );
    }

    function _warpToPeriod(IMultiTokenVault vault, uint256 timePeriod) internal override {
        MultiTokenVaultDailyPeriods(address(vault)).setCurrentPeriodsElapsed(timePeriod);
    }

    function _createMultiTokenVault(IERC20Metadata asset_, uint256 assetToSharesRatio, uint256 yieldPercentage)
        internal
        virtual
        returns (MultiTokenVaultDailyPeriods)
    {
        MultiTokenVaultDailyPeriods _vault = new MultiTokenVaultDailyPeriods();

        return MultiTokenVaultDailyPeriods(
            address(
                new ERC1967Proxy(
                    address(_vault),
                    abi.encodeWithSelector(_vault.initialize.selector, asset_, assetToSharesRatio, yieldPercentage)
                )
            )
        );
    }
}<|MERGE_RESOLUTION|>--- conflicted
+++ resolved
@@ -38,11 +38,7 @@
         _testParams3 = TestParamSet.TestParam({ principal: 700 * _scale, depositPeriod: 30, redeemPeriod: 55 });
     }
 
-<<<<<<< HEAD
-    function test__MultiTokenVaulTest__SimpleDeposit() public {
-=======
     function test__MultiTokenVaultTest__SimpleDeposit() public {
->>>>>>> 968c1f3d
         uint256 assetToSharesRatio = 2;
 
         IMultiTokenVault vault = _createMultiTokenVault(_asset, assetToSharesRatio, 10);
@@ -68,9 +64,6 @@
         testVaultAtOffsets(_alice, vault, _testParams1);
     }
 
-<<<<<<< HEAD
-    function test__MultiTokenVaulTest__DepositAndRedeem() public {
-=======
     function test__MultiTokenVaultTest__RevertWhen_DepositExceedsMax() public {
         uint256 assetToSharesRatio = 2;
 
@@ -97,7 +90,6 @@
     }
 
     function test__MultiTokenVaultTest__DepositAndRedeem() public {
->>>>>>> 968c1f3d
         uint256 assetToSharesRatio = 3;
 
         _transferAndAssert(_asset, _owner, _charlie, 100_000 * _scale);
@@ -168,11 +160,7 @@
         vault.redeemForDepositPeriod(sharesToRedeem, _alice, _alice, testParam.depositPeriod, testParam.redeemPeriod);
     }
 
-<<<<<<< HEAD
-    function test__MultiTokenVaulTest__MultipleDepositsAndRedeem() public {
-=======
     function test__MultiTokenVaultTest__MultipleDepositsAndRedeem() public {
->>>>>>> 968c1f3d
         uint256 assetToSharesRatio = 4;
 
         // setup
