--- conflicted
+++ resolved
@@ -327,7 +327,12 @@
         _testBalanceOfBatch(_charlie, vault, _batchTestParams, assetToSharesRatio); // verify bob
     }
 
-<<<<<<< HEAD
+    function test__MultiTokenVaultTest__ShouldRevertOnFractionalShareDeposit() public {
+        IMultiTokenVault vault = _createMultiTokenVault(_asset, 1, 10);
+        vm.expectRevert(abi.encodeWithSelector(MultiTokenVault.MultiTokenVault__FractionalSharesNotAllowed.selector));
+        vault.deposit(1e6 - 1, _alice);
+    }
+
     function test__MultiTokenVaultTest__SafeTransferFrom() public {
         uint256 assetToSharesRatio = 2;
 
@@ -492,12 +497,6 @@
         // Check max redeemable shares for the deposit period
         uint256 maxShares = vault.maxRedeemAtPeriod(_alice, testParams.depositPeriod); // Assuming deposit period = 1
         assertEq(maxShares, shares, "Max redeemable shares did not match the deposited shares");
-=======
-    function test__MultiTokenVaultTest__ShouldRevertOnFractionalShareDeposit() public {
-        IMultiTokenVault vault = _createMultiTokenVault(_asset, 1, 10);
-        vm.expectRevert(abi.encodeWithSelector(MultiTokenVault.MultiTokenVault__FractionalSharesNotAllowed.selector));
-        vault.deposit(1e6 - 1, _alice);
->>>>>>> 9339f847
     }
 
     function _testBalanceOfBatch(
