// SPDX-License-Identifier: MIT
pragma solidity ^0.8.20;

import { IMultiTokenVault } from "@credbull/token/ERC1155/IMultiTokenVault.sol";
import { IERC20 } from "@openzeppelin/contracts/interfaces/IERC20.sol";
import { Ownable } from "@openzeppelin/contracts/access/Ownable.sol";
import { Timer } from "@credbull/timelock/Timer.sol";
import { TestParamSet } from "@test/test/token/ERC1155/TestParamSet.t.sol";

import { Test } from "forge-std/Test.sol";

abstract contract IMultiTokenVaultTestBase is Test {
    using TestParamSet for TestParamSet.TestParam[];

    uint256 public constant TOLERANCE = 5; // with 6 decimals, diff of 0.000010

    /// @dev test the vault at the given test parameters
    function testVault(
        TestParamSet.TestUsers memory depositUsers,
        TestParamSet.TestUsers memory redeemUsers,
        IMultiTokenVault vault,
        TestParamSet.TestParam[] memory testParams
    ) internal returns (uint256[] memory sharesAtPeriods_, uint256[] memory assetsAtPeriods_) {
        // previews okay to test individually.  don't update vault state.
        for (uint256 i = 0; i < testParams.length; i++) {
            TestParamSet.TestParam memory testParam = testParams[i];
            _testConvertToAssetAndSharesAtPeriod(vault, testParam); // previews only, account agnostic
            _testPreviewDepositAndPreviewRedeem(vault, testParam); // previews only, account agnostic
        }

        // capture vault state before warping around
        uint256 prevVaultPeriodsElapsed = vault.currentPeriodsElapsed();

        // ------------------- deposits w/ redeems per deposit -------------------
        // NB - test all of the deposits BEFORE redeems.  verifies no side-effects from deposits when redeeming.
        uint256[] memory sharesAtPeriods = _testDepositOnly(depositUsers, vault, testParams);

        // NB - test all of the redeems AFTER deposits.  verifies no side-effects from deposits when redeeming.
        uint256[] memory assetsAtPeriods = _testRedeemOnly(redeemUsers, vault, testParams, sharesAtPeriods);

        // ------------------- deposits w/ redeems across multiple deposits -------------------
        _testVaultCombineDepositsForRedeem(depositUsers, redeemUsers, vault, testParams, 2);

        // ------------------- deposits w/ redeems across multiple deposits -------------------
        _testVaultCombineDepositsForRedeem(account, vault, testParams, 2);

        _warpToPeriod(vault, prevVaultPeriodsElapsed); // restore previous period state

        return (sharesAtPeriods, assetsAtPeriods);
    }

    /// @dev test the vault deposits and redeems across multiple deposit periods
    function _testVaultCombineDepositsForRedeem(
<<<<<<< HEAD
        address account,
=======
        TestParamSet.TestUsers memory depositUsers,
        TestParamSet.TestUsers memory redeemUsers,
>>>>>>> 968c1f3d
        IMultiTokenVault vault,
        TestParamSet.TestParam[] memory testParams,
        uint256 splitBefore
    ) internal returns (uint256[] memory sharesAtPeriods_, uint256 assetsAtPeriods1_, uint256 assetsAtPeriods2_) {
        // NB - test all of the deposits BEFORE redeems.  verifies no side-effects from deposits when redeeming.
<<<<<<< HEAD
        uint256[] memory sharesAtPeriods = _testDepositOnly(account, vault, testParams);
=======
        uint256[] memory sharesAtPeriods = _testDepositOnly(depositUsers, vault, testParams);
>>>>>>> 968c1f3d

        // NB - test all of the redeems AFTER deposits.  verifies no side-effects from deposits when redeeming.
        uint256 finalRedeemPeriod = testParams.latestRedeemPeriod();

        // split into two batches
        (TestParamSet.TestParam[] memory redeemParams1, TestParamSet.TestParam[] memory redeemParams2) =
            testParams._splitBefore(splitBefore);

        assertLe(2, redeemParams1.length, "redeem params array 1 should have multiple params");
        assertLe(2, redeemParams2.length, "redeem params array 2 should have multiple params");

        uint256 partialRedeemPeriod = finalRedeemPeriod - 2;

<<<<<<< HEAD
        uint256 assetsAtPeriods1 = _testRedeemMultiDeposit(account, vault, redeemParams1, partialRedeemPeriod);
        uint256 assetsAtPeriods2 = _testRedeemMultiDeposit(account, vault, redeemParams2, finalRedeemPeriod);
=======
        uint256 assetsAtPeriods1 = _testRedeemMultiDeposit(redeemUsers, vault, redeemParams1, partialRedeemPeriod);
        uint256 assetsAtPeriods2 = _testRedeemMultiDeposit(redeemUsers, vault, redeemParams2, finalRedeemPeriod);
>>>>>>> 968c1f3d

        return (sharesAtPeriods, assetsAtPeriods1, assetsAtPeriods2);
    }

    /// @dev test Vault at specified redeemPeriod and other "interesting" redeem periods
    function testVaultAtOffsets(address account, IMultiTokenVault vault, TestParamSet.TestParam memory testParam)
        internal
        returns (uint256[] memory sharesAtPeriods_, uint256[] memory assetsAtPeriods_)
    {
        (TestParamSet.TestUsers memory depositUsers, TestParamSet.TestUsers memory redeemUsers) =
            _createTestUsers(account);

        return testVaultAtOffsets(depositUsers, redeemUsers, vault, testParam);
    }

    /// @dev test Vault at specified redeemPeriod and other "interesting" redeem periods
    function testVaultAtOffsets(
        TestParamSet.TestUsers memory depositUsers,
        TestParamSet.TestUsers memory redeemUsers,
        IMultiTokenVault vault,
        TestParamSet.TestParam memory testParam
    ) internal returns (uint256[] memory sharesAtPeriods_, uint256[] memory assetsAtPeriods_) {
        TestParamSet.TestParam[] memory testParams = TestParamSet.toOffsetArray(testParam);
        return testVault(depositUsers, redeemUsers, vault, testParams);
    }

    /// @dev verify convertToAssets and convertToShares.  These are a "preview" and do NOT update vault assets or shares.
    function _testConvertToAssetAndSharesAtPeriod(IMultiTokenVault vault, TestParamSet.TestParam memory testParam)
        internal
        virtual
        returns (uint256 actualSharesAtPeriod, uint256 actualAssetsAtPeriod)
    {
        uint256 prevVaultPeriodsElapsed = vault.currentPeriodsElapsed(); // save previous state for later

        // ------------------- check toShares/toAssets - specified period -------------------
        actualSharesAtPeriod = vault.convertToSharesForDepositPeriod(testParam.principal, testParam.depositPeriod);
        actualAssetsAtPeriod =
            vault.convertToAssetsForDepositPeriod(actualSharesAtPeriod, testParam.depositPeriod, testParam.redeemPeriod);

        uint256 expectedAssetsAtRedeem = testParam.principal + _expectedReturns(actualSharesAtPeriod, vault, testParam);

        assertApproxEqAbs(
            expectedAssetsAtRedeem,
            actualAssetsAtPeriod,
            TOLERANCE,
            _assertMsg("yield does not equal principal + interest", vault, testParam.depositPeriod)
        );

        // ------------------- check toShares/toAssets - current period -------------------
        _warpToPeriod(vault, testParam.depositPeriod); // warp to deposit
        uint256 actualShares = vault.convertToShares(testParam.principal);

        _warpToPeriod(vault, testParam.redeemPeriod); // warp to redeem
        assertApproxEqAbs(
            expectedAssetsAtRedeem,
            vault.convertToAssetsForDepositPeriod(actualShares, testParam.depositPeriod),
            TOLERANCE,
            _assertMsg("toShares/toAssets yield does not equal principal + interest", vault, testParam.depositPeriod)
        );

        _warpToPeriod(vault, prevVaultPeriodsElapsed); // restore to previous state

        return (actualAssetsAtPeriod, actualAssetsAtPeriod);
    }

    /// @dev verify previewDeposit and previewRedeem.  These are a "preview" and do NOT update vault assets or shares.
    function _testPreviewDepositAndPreviewRedeem(IMultiTokenVault vault, TestParamSet.TestParam memory testParam)
        internal
        virtual
        returns (uint256 actualSharesAtPeriod, uint256 actualAssetsAtPeriod)
    {
        uint256 prevVaultPeriodsElapsed = vault.currentPeriodsElapsed();

        // ------------------- check previewDeposit/previewRedeem - current period -------------------
        _warpToPeriod(vault, testParam.depositPeriod); // warp to deposit
        actualSharesAtPeriod = vault.previewDeposit(testParam.principal);

        _warpToPeriod(vault, testParam.redeemPeriod); // warp to redeem / withdraw
        actualAssetsAtPeriod = vault.previewRedeemForDepositPeriod(actualSharesAtPeriod, testParam.depositPeriod);

        uint256 expectedAssetsAtRedeem = testParam.principal + _expectedReturns(actualSharesAtPeriod, vault, testParam);

        // check previewRedeem
        assertApproxEqAbs(
            expectedAssetsAtRedeem,
            vault.previewRedeemForDepositPeriod(actualSharesAtPeriod, testParam.depositPeriod),
            TOLERANCE,
            _assertMsg(
                "previewDeposit/previewRedeem yield does not equal principal + interest", vault, testParam.depositPeriod
            )
        );

        _warpToPeriod(vault, prevVaultPeriodsElapsed); // restore previous period state

        return (actualSharesAtPeriod, actualAssetsAtPeriod);
    }

    /// @dev verify deposit.  updates vault assets and shares.
    function _testDepositOnly(
        TestParamSet.TestUsers memory depositUsers,
        IMultiTokenVault vault,
        TestParamSet.TestParam[] memory testParams
    ) internal virtual returns (uint256[] memory sharesAtPeriod_) {
        uint256[] memory sharesAtPeriod = new uint256[](testParams.length);
        for (uint256 i = 0; i < testParams.length; i++) {
            sharesAtPeriod[i] = _testDepositOnly(depositUsers, vault, testParams[i]);
        }
        return sharesAtPeriod;
    }

    /// @dev verify deposit.  updates vault assets and shares.
    function _testDepositOnly(
        TestParamSet.TestUsers memory depositUsers,
        IMultiTokenVault vault,
        TestParamSet.TestParam memory testParam
    ) internal virtual returns (uint256 actualSharesAtPeriod_) {
        IERC20 asset = IERC20(vault.asset());

        // capture state before for validations
        uint256 prevVaultPeriodsElapsed = vault.currentPeriodsElapsed();
        uint256 prevReceiverVaultBalance = vault.sharesAtPeriod(depositUsers.tokenReceiver, testParam.depositPeriod);

        // ------------------- deposit -------------------
        _warpToPeriod(vault, testParam.depositPeriod); // warp to deposit period

        assertGe(
            asset.balanceOf(depositUsers.tokenOwner),
            testParam.principal,
            _assertMsg("not enough assets for deposit ", vault, testParam.depositPeriod)
        );
        vm.prank(depositUsers.tokenOwner); // tokenOwner here is the owner of the USDC
        asset.approve(address(vault), testParam.principal); // grant the vault allowance

        vm.prank(depositUsers.tokenOwner); // tokenOwner here is the owner of the USDC
        uint256 actualSharesAtPeriod = vault.deposit(testParam.principal, depositUsers.tokenReceiver); // now deposit

        assertEq(
            prevReceiverVaultBalance + actualSharesAtPeriod,
            vault.sharesAtPeriod(depositUsers.tokenReceiver, testParam.depositPeriod),
            _assertMsg(
                "receiver did not receive the correct vault shares - sharesAtPeriod", vault, testParam.depositPeriod
            )
        );
        assertEq(
            prevReceiverVaultBalance + actualSharesAtPeriod,
            vault.balanceOf(depositUsers.tokenReceiver, testParam.depositPeriod),
            _assertMsg("receiver did not receive the correct vault shares - balanceOf ", vault, testParam.depositPeriod)
        );

        _warpToPeriod(vault, prevVaultPeriodsElapsed); // restore previous period state

        return actualSharesAtPeriod;
    }

    /// @dev verify redeem.  updates vault assets and shares.
    function _testRedeemOnly(
        TestParamSet.TestUsers memory redeemUsers,
        IMultiTokenVault vault,
        TestParamSet.TestParam[] memory testParams,
        uint256[] memory sharesAtPeriods
    ) internal virtual returns (uint256[] memory assetsAtPeriods_) {
        uint256[] memory assetsAtPeriods = new uint256[](testParams.length);
        for (uint256 i = 0; i < testParams.length; i++) {
            assetsAtPeriods[i] = _testRedeemOnly(redeemUsers, vault, testParams[i], sharesAtPeriods[i]);
        }
        return assetsAtPeriods;
    }

    /// @dev verify redeem.  updates vault assets and shares.
    function _testRedeemOnly(
        TestParamSet.TestUsers memory redeemUsers,
        IMultiTokenVault vault,
        TestParamSet.TestParam memory testParam,
        uint256 sharesToRedeemAtPeriod
    ) internal virtual returns (uint256 actualAssetsAtPeriod_) {
        IERC20 asset = IERC20(vault.asset());

        uint256 prevVaultPeriodsElapsed = vault.currentPeriodsElapsed();

        // ------------------- prep redeem -------------------
        uint256 assetBalanceBeforeRedeem = asset.balanceOf(redeemUsers.tokenReceiver);
        uint256 shareBalanceBeforeRedeem = vault.balanceOf(redeemUsers.tokenOwner, testParam.depositPeriod);
        uint256 expectedReturns = _expectedReturns(sharesToRedeemAtPeriod, vault, testParam);

        _transferFromTokenOwner(asset, address(vault), expectedReturns);

        // ------------------- redeem -------------------
        _warpToPeriod(vault, testParam.redeemPeriod); // warp the vault to redeem period

        // authorize the tokenOperator
        vm.prank(redeemUsers.tokenOwner);
        vault.setApprovalForAll(redeemUsers.tokenOperator, true);

        vm.startPrank(redeemUsers.tokenOperator);
        uint256 actualAssetsAtPeriod = vault.redeemForDepositPeriod(
            sharesToRedeemAtPeriod, redeemUsers.tokenReceiver, redeemUsers.tokenOwner, testParam.depositPeriod
        );
        vm.stopPrank();

        // de-authorize the tokenOperator
        vm.prank(redeemUsers.tokenOwner);
        vault.setApprovalForAll(redeemUsers.tokenOperator, false);

        assertApproxEqAbs(
            testParam.principal + expectedReturns,
            actualAssetsAtPeriod,
            TOLERANCE,
            _assertMsg("assets does not equal principal + yield", vault, testParam.depositPeriod)
        );

        // verify the token owner shares reduced
        assertEq(
            shareBalanceBeforeRedeem - sharesToRedeemAtPeriod,
            vault.balanceOf(redeemUsers.tokenOwner, testParam.depositPeriod),
            _assertMsg("shares not reduced by redeem amount", vault, testParam.depositPeriod)
        );

        // verify the receiver has the USDC back
        assertApproxEqAbs(
            assetBalanceBeforeRedeem + testParam.principal + expectedReturns,
            asset.balanceOf(redeemUsers.tokenReceiver),
            TOLERANCE,
            _assertMsg("receiver did not receive the correct yield", vault, testParam.depositPeriod)
        );

        _warpToPeriod(vault, prevVaultPeriodsElapsed); // restore the vault to previous state

        return actualAssetsAtPeriod;
    }

    /// @dev - requestRedeem over multiple deposit and principals into one requestRedeemPeriod
    function _testRedeemMultiDeposit(
<<<<<<< HEAD
        address account,
=======
        TestParamSet.TestUsers memory redeemUsers,
>>>>>>> 968c1f3d
        IMultiTokenVault vault,
        TestParamSet.TestParam[] memory depositTestParams,
        uint256 redeemPeriod // we are testing multiple deposits into one redeemPeriod
    ) internal virtual returns (uint256 assets_) {
        _warpToPeriod(vault, redeemPeriod);

        IERC20 asset = IERC20(vault.asset());

<<<<<<< HEAD
        uint256 prevAssetBalance = asset.balanceOf(account);
        uint256[] memory prevSharesBalance =
            vault.balanceOfBatch(depositTestParams.accountArray(account), depositTestParams.depositPeriods());
=======
        uint256 prevAssetBalance = asset.balanceOf(redeemUsers.tokenReceiver);
        uint256[] memory prevSharesBalance = vault.balanceOfBatch(
            depositTestParams.accountArray(redeemUsers.tokenOwner), depositTestParams.depositPeriods()
        );
>>>>>>> 968c1f3d

        // get the vault enough to cover redeems
        _transferFromTokenOwner(asset, address(vault), depositTestParams.totalPrincipal()); // this will give the vault 2x principal

<<<<<<< HEAD
        uint256 assets = _vaultRedeemBatch(account, vault, depositTestParams, redeemPeriod);

        assertEq(prevAssetBalance + assets, asset.balanceOf(account), "did not receive assets");

        // check share balances reduced
        uint256[] memory sharesBalance =
            vault.balanceOfBatch(depositTestParams.accountArray(account), depositTestParams.depositPeriods());
=======
        uint256 assets = _vaultRedeemBatch(redeemUsers, vault, depositTestParams, redeemPeriod);

        assertEq(
            prevAssetBalance + assets,
            asset.balanceOf(redeemUsers.tokenReceiver),
            "receiver did not receive assets - redeem on multi deposit"
        );

        // check share balances reduced on the owner
        uint256[] memory sharesBalance = vault.balanceOfBatch(
            depositTestParams.accountArray(redeemUsers.tokenOwner), depositTestParams.depositPeriods()
        );
>>>>>>> 968c1f3d

        assertEq(prevSharesBalance.length, sharesBalance.length, "mismatch on share balance");

        for (uint256 i = 0; i < prevSharesBalance.length; ++i) {
            uint256 sharesAtPeriod = vault.convertToSharesForDepositPeriod(
                depositTestParams[i].principal, depositTestParams[i].depositPeriod
            );
<<<<<<< HEAD
            assertEq(prevSharesBalance[i] - sharesAtPeriod, sharesBalance[i], "shares balance incorrect");
        }

        return assets;
    }

    /// @dev performance / load test harness to execute a number of deposits first, and then redeem after
    function _loadTestVault(IMultiTokenVault vault, uint256 principal, uint256 fromPeriod, uint256 toPeriod) internal {
        address charlie = makeAddr("charlie");
        address david = makeAddr("david");

        IERC20Metadata _asset = IERC20Metadata(vault.asset());
        uint256 _scale = 10 ** _asset.decimals();

        _transferFromTokenOwner(_asset, charlie, 1_000_000_000 * _scale);
        _transferFromTokenOwner(_asset, david, 1_000_000_000 * _scale);

        // "wastes" storage from 0 -> fromPeriod.  but fine in test, and makes the depositPeriod clear
        uint256[] memory charlieShares = new uint256[](toPeriod + 1);
        uint256[] memory davidShares = new uint256[](toPeriod + 1);

        // ----------------------- deposits -----------------------
        for (uint256 i = fromPeriod; i < toPeriod; ++i) {
            TestParamSet.TestParam memory depositTestParam = TestParamSet.TestParam({
                principal: principal,
                depositPeriod: i,
                redeemPeriod: 0 // not used in deposit flow
             });
            charlieShares[i] = _testDepositOnly(charlie, vault, depositTestParam);
            davidShares[i] = _testDepositOnly(david, vault, depositTestParam);
=======
            assertEq(prevSharesBalance[i] - sharesAtPeriod, sharesBalance[i], "token owner shares balance incorrect");
>>>>>>> 968c1f3d
        }

        return assets;
    }

    /// @dev vault redeem across multiple deposit periods. (if supported)
    function _vaultRedeemBatch(
        TestParamSet.TestUsers memory redeemUsers,
        IMultiTokenVault vault,
        TestParamSet.TestParam[] memory depositTestParams,
        uint256 redeemPeriod
    ) internal virtual returns (uint256 assets_) {
        _warpToPeriod(vault, redeemPeriod); // warp the vault to redeem period

        // authorize the tokenOperator
        vm.prank(redeemUsers.tokenOwner);
        vault.setApprovalForAll(redeemUsers.tokenOperator, true);

        uint256 assets = 0;
        vm.startPrank(redeemUsers.tokenOperator);
        // IMultiTokenVault doesn't support redeeming across deposit periods.  redeem period by period instead.
        for (uint256 i = 0; i < depositTestParams.length; ++i) {
            uint256 depositPeriod = depositTestParams[i].depositPeriod;
            uint256 sharesAtPeriod =
                vault.convertToSharesForDepositPeriod(depositTestParams[i].principal, depositPeriod);

            assets += vault.redeemForDepositPeriod(
                sharesAtPeriod, redeemUsers.tokenReceiver, redeemUsers.tokenOwner, depositTestParams[i].depositPeriod
            );
        }
        vm.stopPrank();

        // de-authorize the tokenOperator
        vm.prank(redeemUsers.tokenOwner);
        vault.setApprovalForAll(redeemUsers.tokenOperator, false);

        return assets;
    }

    /// @dev /// @dev execute a redeem on the vault across multiple deposit periods. (if supported)
    function _vaultRedeemBatch(
        address account,
        IMultiTokenVault vault,
        TestParamSet.TestParam[] memory depositTestParams,
        uint256 redeemPeriod
    ) internal virtual returns (uint256 assets_) {
        _warpToPeriod(vault, redeemPeriod); // warp the vault to redeem period

        uint256 assets = 0;
        vm.startPrank(account);

        // @dev - IMultiTokenVault we don't support redeeming across deposit periods.  redeem period by period instead.
        for (uint256 i = 0; i < depositTestParams.length; ++i) {
            uint256 depositPeriod = depositTestParams[i].depositPeriod;
            uint256 sharesAtPeriod =
                vault.convertToSharesForDepositPeriod(depositTestParams[i].principal, depositPeriod);

            assets += vault.redeemForDepositPeriod(sharesAtPeriod, account, account, depositTestParams[i].depositPeriod);
        }
        vm.stopPrank();

        return assets;
    }

    /// @dev expected returns.  returns is the difference between the assets deposited (i.e. the principal) and the assets redeemed.
    function _expectedReturns(uint256 shares, IMultiTokenVault vault, TestParamSet.TestParam memory testParam)
        internal
        view
        virtual
        returns (uint256 expectedReturns_);

    /// @dev warp the vault to the given timePeriod for testing purposes
    /// @dev this assumes timePeriod is in days
    function _warpToPeriod(IMultiTokenVault, /* vault */ uint256 timePeriod) internal virtual {
        vm.warp(Timer.timestamp() + timePeriod * 24 hours);
    }

    /// @dev - creates a TestParam for testing
    function _createTestParam(uint256 principal, uint256 depositPeriod, uint256 redeemPeriod)
        internal
        pure
        returns (TestParamSet.TestParam memory testParam)
    {
        return
            TestParamSet.TestParam({ principal: principal, depositPeriod: depositPeriod, redeemPeriod: redeemPeriod });
    }

    // simple scenario with only one user
    function _createTestUsers(address account)
        internal
        virtual
        returns (TestParamSet.TestUsers memory depositUsers_, TestParamSet.TestUsers memory redeemUsers_)
    {
        // Convert the address to a string and then to bytes
        string memory accountStr = vm.toString(account);

        TestParamSet.TestUsers memory depositUsers = TestParamSet.TestUsers({
            tokenOwner: account, // owns tokens, can specify who can receive tokens
            tokenReceiver: makeAddr(string.concat("depositTokenReceiver-", accountStr)), // receiver of tokens from the tokenOwner
            tokenOperator: makeAddr(string.concat("depositTokenOperator-", accountStr)) // granted allowance by tokenOwner to act on their behalf
         });

        TestParamSet.TestUsers memory redeemUsers = TestParamSet.TestUsers({
            tokenOwner: depositUsers.tokenReceiver, // on deposit, the tokenReceiver receives (owns) the tokens
            tokenReceiver: account, // virtuous cycle, the account receives the returns in the end
            tokenOperator: makeAddr(string.concat("redeemTokenOperator-", accountStr)) // granted allowance by tokenOwner to act on their behalf
         });

        return (depositUsers, redeemUsers);
    }

    /// @dev - creates a message string for assertions
    function _assertMsg(string memory prefix, IMultiTokenVault vault, uint256 numPeriods)
        internal
        pure
        returns (string memory)
    {
        return string.concat(prefix, " Vault= ", vm.toString(address(vault)), " timePeriod= ", vm.toString(numPeriods));
    }

    /// @dev - transfer from the owner of the IERC20 `token` to the `toAddress`
    function _transferFromTokenOwner(IERC20 token, address toAddress, uint256 amount) internal {
        // only works with Ownable token - need to override otherwise
        Ownable ownableToken = Ownable(address(token));

        _transferAndAssert(token, ownableToken.owner(), toAddress, amount);
    }

    /// @dev - transfer from the `fromAddress` to the `toAddress`
    function _transferAndAssert(IERC20 _token, address fromAddress, address toAddress, uint256 amount) internal {
        uint256 beforeBalance = _token.balanceOf(toAddress);

        vm.startPrank(fromAddress);
        _token.transfer(toAddress, amount);
        vm.stopPrank();

        assertEq(beforeBalance + amount, _token.balanceOf(toAddress));
    }
}<|MERGE_RESOLUTION|>--- conflicted
+++ resolved
@@ -41,9 +41,6 @@
         // ------------------- deposits w/ redeems across multiple deposits -------------------
         _testVaultCombineDepositsForRedeem(depositUsers, redeemUsers, vault, testParams, 2);
 
-        // ------------------- deposits w/ redeems across multiple deposits -------------------
-        _testVaultCombineDepositsForRedeem(account, vault, testParams, 2);
-
         _warpToPeriod(vault, prevVaultPeriodsElapsed); // restore previous period state
 
         return (sharesAtPeriods, assetsAtPeriods);
@@ -51,22 +48,14 @@
 
     /// @dev test the vault deposits and redeems across multiple deposit periods
     function _testVaultCombineDepositsForRedeem(
-<<<<<<< HEAD
-        address account,
-=======
         TestParamSet.TestUsers memory depositUsers,
         TestParamSet.TestUsers memory redeemUsers,
->>>>>>> 968c1f3d
         IMultiTokenVault vault,
         TestParamSet.TestParam[] memory testParams,
         uint256 splitBefore
     ) internal returns (uint256[] memory sharesAtPeriods_, uint256 assetsAtPeriods1_, uint256 assetsAtPeriods2_) {
         // NB - test all of the deposits BEFORE redeems.  verifies no side-effects from deposits when redeeming.
-<<<<<<< HEAD
-        uint256[] memory sharesAtPeriods = _testDepositOnly(account, vault, testParams);
-=======
         uint256[] memory sharesAtPeriods = _testDepositOnly(depositUsers, vault, testParams);
->>>>>>> 968c1f3d
 
         // NB - test all of the redeems AFTER deposits.  verifies no side-effects from deposits when redeeming.
         uint256 finalRedeemPeriod = testParams.latestRedeemPeriod();
@@ -80,13 +69,8 @@
 
         uint256 partialRedeemPeriod = finalRedeemPeriod - 2;
 
-<<<<<<< HEAD
-        uint256 assetsAtPeriods1 = _testRedeemMultiDeposit(account, vault, redeemParams1, partialRedeemPeriod);
-        uint256 assetsAtPeriods2 = _testRedeemMultiDeposit(account, vault, redeemParams2, finalRedeemPeriod);
-=======
         uint256 assetsAtPeriods1 = _testRedeemMultiDeposit(redeemUsers, vault, redeemParams1, partialRedeemPeriod);
         uint256 assetsAtPeriods2 = _testRedeemMultiDeposit(redeemUsers, vault, redeemParams2, finalRedeemPeriod);
->>>>>>> 968c1f3d
 
         return (sharesAtPeriods, assetsAtPeriods1, assetsAtPeriods2);
     }
@@ -319,11 +303,7 @@
 
     /// @dev - requestRedeem over multiple deposit and principals into one requestRedeemPeriod
     function _testRedeemMultiDeposit(
-<<<<<<< HEAD
-        address account,
-=======
-        TestParamSet.TestUsers memory redeemUsers,
->>>>>>> 968c1f3d
+        TestParamSet.TestUsers memory redeemUsers,
         IMultiTokenVault vault,
         TestParamSet.TestParam[] memory depositTestParams,
         uint256 redeemPeriod // we are testing multiple deposits into one redeemPeriod
@@ -332,29 +312,14 @@
 
         IERC20 asset = IERC20(vault.asset());
 
-<<<<<<< HEAD
-        uint256 prevAssetBalance = asset.balanceOf(account);
-        uint256[] memory prevSharesBalance =
-            vault.balanceOfBatch(depositTestParams.accountArray(account), depositTestParams.depositPeriods());
-=======
         uint256 prevAssetBalance = asset.balanceOf(redeemUsers.tokenReceiver);
         uint256[] memory prevSharesBalance = vault.balanceOfBatch(
             depositTestParams.accountArray(redeemUsers.tokenOwner), depositTestParams.depositPeriods()
         );
->>>>>>> 968c1f3d
 
         // get the vault enough to cover redeems
         _transferFromTokenOwner(asset, address(vault), depositTestParams.totalPrincipal()); // this will give the vault 2x principal
 
-<<<<<<< HEAD
-        uint256 assets = _vaultRedeemBatch(account, vault, depositTestParams, redeemPeriod);
-
-        assertEq(prevAssetBalance + assets, asset.balanceOf(account), "did not receive assets");
-
-        // check share balances reduced
-        uint256[] memory sharesBalance =
-            vault.balanceOfBatch(depositTestParams.accountArray(account), depositTestParams.depositPeriods());
-=======
         uint256 assets = _vaultRedeemBatch(redeemUsers, vault, depositTestParams, redeemPeriod);
 
         assertEq(
@@ -367,7 +332,6 @@
         uint256[] memory sharesBalance = vault.balanceOfBatch(
             depositTestParams.accountArray(redeemUsers.tokenOwner), depositTestParams.depositPeriods()
         );
->>>>>>> 968c1f3d
 
         assertEq(prevSharesBalance.length, sharesBalance.length, "mismatch on share balance");
 
@@ -375,40 +339,7 @@
             uint256 sharesAtPeriod = vault.convertToSharesForDepositPeriod(
                 depositTestParams[i].principal, depositTestParams[i].depositPeriod
             );
-<<<<<<< HEAD
-            assertEq(prevSharesBalance[i] - sharesAtPeriod, sharesBalance[i], "shares balance incorrect");
-        }
-
-        return assets;
-    }
-
-    /// @dev performance / load test harness to execute a number of deposits first, and then redeem after
-    function _loadTestVault(IMultiTokenVault vault, uint256 principal, uint256 fromPeriod, uint256 toPeriod) internal {
-        address charlie = makeAddr("charlie");
-        address david = makeAddr("david");
-
-        IERC20Metadata _asset = IERC20Metadata(vault.asset());
-        uint256 _scale = 10 ** _asset.decimals();
-
-        _transferFromTokenOwner(_asset, charlie, 1_000_000_000 * _scale);
-        _transferFromTokenOwner(_asset, david, 1_000_000_000 * _scale);
-
-        // "wastes" storage from 0 -> fromPeriod.  but fine in test, and makes the depositPeriod clear
-        uint256[] memory charlieShares = new uint256[](toPeriod + 1);
-        uint256[] memory davidShares = new uint256[](toPeriod + 1);
-
-        // ----------------------- deposits -----------------------
-        for (uint256 i = fromPeriod; i < toPeriod; ++i) {
-            TestParamSet.TestParam memory depositTestParam = TestParamSet.TestParam({
-                principal: principal,
-                depositPeriod: i,
-                redeemPeriod: 0 // not used in deposit flow
-             });
-            charlieShares[i] = _testDepositOnly(charlie, vault, depositTestParam);
-            davidShares[i] = _testDepositOnly(david, vault, depositTestParam);
-=======
             assertEq(prevSharesBalance[i] - sharesAtPeriod, sharesBalance[i], "token owner shares balance incorrect");
->>>>>>> 968c1f3d
         }
 
         return assets;
@@ -448,31 +379,6 @@
         return assets;
     }
 
-    /// @dev /// @dev execute a redeem on the vault across multiple deposit periods. (if supported)
-    function _vaultRedeemBatch(
-        address account,
-        IMultiTokenVault vault,
-        TestParamSet.TestParam[] memory depositTestParams,
-        uint256 redeemPeriod
-    ) internal virtual returns (uint256 assets_) {
-        _warpToPeriod(vault, redeemPeriod); // warp the vault to redeem period
-
-        uint256 assets = 0;
-        vm.startPrank(account);
-
-        // @dev - IMultiTokenVault we don't support redeeming across deposit periods.  redeem period by period instead.
-        for (uint256 i = 0; i < depositTestParams.length; ++i) {
-            uint256 depositPeriod = depositTestParams[i].depositPeriod;
-            uint256 sharesAtPeriod =
-                vault.convertToSharesForDepositPeriod(depositTestParams[i].principal, depositPeriod);
-
-            assets += vault.redeemForDepositPeriod(sharesAtPeriod, account, account, depositTestParams[i].depositPeriod);
-        }
-        vm.stopPrank();
-
-        return assets;
-    }
-
     /// @dev expected returns.  returns is the difference between the assets deposited (i.e. the principal) and the assets redeemed.
     function _expectedReturns(uint256 shares, IMultiTokenVault vault, TestParamSet.TestParam memory testParam)
         internal
