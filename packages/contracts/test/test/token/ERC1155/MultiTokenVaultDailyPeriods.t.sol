// SPDX-License-Identifier: MIT
pragma solidity ^0.8.20;

import { MultiTokenVault } from "@credbull/token/ERC1155/MultiTokenVault.sol";
import { IERC20Metadata } from "@openzeppelin/contracts/token/ERC20/extensions/IERC20Metadata.sol";
import { Initializable } from "@openzeppelin/contracts-upgradeable/proxy/utils/Initializable.sol";
import { UUPSUpgradeable } from "@openzeppelin/contracts-upgradeable/proxy/utils/UUPSUpgradeable.sol";

contract MultiTokenVaultDailyPeriods is Initializable, UUPSUpgradeable, MultiTokenVault {
    uint256 internal ASSET_TO_SHARES_RATIO;
    uint256 internal YIELD_PERCENTAGE;
<<<<<<< HEAD
    uint256 private _currentPeriod;
    uint256 private _maxDeposit;
=======
    uint256 public _currentPeriod;
    uint256 public constant SCALE = 1e6;
>>>>>>> 9339f847

    function initialize(IERC20Metadata asset, uint256 assetToSharesRatio, uint256 yieldPercentage) public initializer {
        __MultiTokenVault_init(asset);
        ASSET_TO_SHARES_RATIO = assetToSharesRatio;
        YIELD_PERCENTAGE = yieldPercentage;
        _currentPeriod = 0;
    }

    // solhint-disable-next-line no-empty-blocks
    function _authorizeUpgrade(address newImplementation) internal virtual override { }

    function calcYield(uint256 principal, uint256, /* depositPeriod */ uint256 /* toPeriod */ )
        public
        view
        returns (uint256 yield)
    {
        return principal * YIELD_PERCENTAGE / 100;
    }

    function convertToAssetsForDepositPeriod(uint256 shares, uint256 depositPeriod, uint256 redeemPeriod)
        public
        view
        override
        returns (uint256 assets)
    {
        uint256 principal = shares * ASSET_TO_SHARES_RATIO;

        return principal + calcYield(principal, depositPeriod, redeemPeriod);
    }

    function convertToSharesForDepositPeriod(uint256 assets, uint256 /* depositPeriod */ )
        public
        view
        override
        returns (uint256 shares)
    {
        if (assets < SCALE) {
            return 0;
        }

        return assets / ASSET_TO_SHARES_RATIO;
    }

    function currentPeriodsElapsed() public view override returns (uint256 currentPeriodsElapsed_) {
        return _currentPeriod;
    }

    function setCurrentPeriodsElapsed(uint256 currentTimePeriodsElapsed_) public {
        _currentPeriod = currentTimePeriodsElapsed_;
    }

    function maxDeposit(address forWhom_) public view virtual override returns (uint256) {
        if (_maxDeposit != 0) {
            return _maxDeposit;
        }
        return super.maxDeposit(forWhom_);
    }

    function setMaxDeposit(uint256 maxDeposit_) public virtual returns (uint256) {
        return _maxDeposit = maxDeposit_;
    }
}<|MERGE_RESOLUTION|>--- conflicted
+++ resolved
@@ -9,13 +9,9 @@
 contract MultiTokenVaultDailyPeriods is Initializable, UUPSUpgradeable, MultiTokenVault {
     uint256 internal ASSET_TO_SHARES_RATIO;
     uint256 internal YIELD_PERCENTAGE;
-<<<<<<< HEAD
     uint256 private _currentPeriod;
+    uint256 public constant SCALE = 1e6;
     uint256 private _maxDeposit;
-=======
-    uint256 public _currentPeriod;
-    uint256 public constant SCALE = 1e6;
->>>>>>> 9339f847
 
     function initialize(IERC20Metadata asset, uint256 assetToSharesRatio, uint256 yieldPercentage) public initializer {
         __MultiTokenVault_init(asset);
