// SPDX-License-Identifier: MIT
pragma solidity ^0.8.20;

import { TripleRateContext } from "@credbull/yield/context/TripleRateContext.sol";

contract TestTripleRateContext is TripleRateContext {
    constructor(
        uint256 fullRateScaled_,
        uint256 initialReducedRateScaled_,
        uint256 initialEffectiveFromPeriod_,
        uint256 frequency_,
        uint256 tenor_,
<<<<<<< HEAD
        uint256 decimals
    ) {
        __TripleRateContext_init(
            fullRateInPercentageScaled_, reducedRateInPercentageScaled_, frequency_, tenor_, decimals
        );
    }
=======
        uint256 decimals_
    )
        TripleRateContext(
            ContextParams({
                fullRateScaled: fullRateScaled_,
                initialReducedRate: PeriodRate({
                    interestRate: initialReducedRateScaled_,
                    effectiveFromPeriod: initialEffectiveFromPeriod_
                }),
                frequency: frequency_,
                tenor: tenor_,
                decimals: decimals_
            })
        )
    { }
>>>>>>> 1259e4cf
}<|MERGE_RESOLUTION|>--- conflicted
+++ resolved
@@ -2,25 +2,21 @@
 pragma solidity ^0.8.20;
 
 import { TripleRateContext } from "@credbull/yield/context/TripleRateContext.sol";
+import { Initializable } from "@openzeppelin/contracts-upgradeable/proxy/utils/Initializable.sol";
+import { UUPSUpgradeable } from "@openzeppelin/contracts-upgradeable/proxy/utils/UUPSUpgradeable.sol";
 
-contract TestTripleRateContext is TripleRateContext {
-    constructor(
+contract TestTripleRateContext is Initializable, UUPSUpgradeable, TripleRateContext {
+    function _authorizeUpgrade(address newImplementation) internal virtual override { }
+
+    function __TestTripeRateContext_init(
         uint256 fullRateScaled_,
         uint256 initialReducedRateScaled_,
         uint256 initialEffectiveFromPeriod_,
         uint256 frequency_,
         uint256 tenor_,
-<<<<<<< HEAD
-        uint256 decimals
-    ) {
+        uint256 decimals_
+    ) public initializer {
         __TripleRateContext_init(
-            fullRateInPercentageScaled_, reducedRateInPercentageScaled_, frequency_, tenor_, decimals
-        );
-    }
-=======
-        uint256 decimals_
-    )
-        TripleRateContext(
             ContextParams({
                 fullRateScaled: fullRateScaled_,
                 initialReducedRate: PeriodRate({
@@ -31,7 +27,6 @@
                 tenor: tenor_,
                 decimals: decimals_
             })
-        )
-    { }
->>>>>>> 1259e4cf
+        );
+    }
 }