// SPDX-License-Identifier: MIT
pragma solidity ^0.8.20;

import { LiquidContinuousMultiTokenVault } from "@credbull/yield/LiquidContinuousMultiTokenVault.sol";
import { IYieldStrategy } from "@credbull/yield/strategy/IYieldStrategy.sol";
import { TripleRateYieldStrategy } from "@credbull/yield/strategy/TripleRateYieldStrategy.sol";
import { IMultiTokenVault } from "@credbull/token/ERC1155/IMultiTokenVault.sol";
import { IRedeemOptimizer } from "@credbull/token/ERC1155/IRedeemOptimizer.sol";
import { RedeemOptimizerFIFO } from "@credbull/token/ERC1155/RedeemOptimizerFIFO.sol";
import { Timer } from "@credbull/timelock/Timer.sol";

import { DeployLiquidMultiTokenVault } from "@script/DeployLiquidMultiTokenVault.s.sol";
import { IMultiTokenVaultTestBase } from "@test/test/token/ERC1155/IMultiTokenVaultTestBase.t.sol";
import { SimpleUSDC } from "@test/test/token/SimpleUSDC.t.sol";
import { TestParamSet } from "@test/test/token/ERC1155/TestParamSet.t.sol";

import { IERC20Metadata } from "@openzeppelin/contracts/token/ERC20/extensions/IERC20Metadata.sol";

abstract contract LiquidContinuousMultiTokenVaultTestBase is IMultiTokenVaultTestBase {
    using TestParamSet for TestParamSet.TestParam[];

    LiquidContinuousMultiTokenVault internal _liquidVault;

    LiquidContinuousMultiTokenVault.VaultAuth internal _vaultAuth = LiquidContinuousMultiTokenVault.VaultAuth({
        owner: makeAddr("owner"),
        operator: makeAddr("operator"),
        upgrader: makeAddr("upgrader"),
        assetManager: makeAddr("assetManager")
    });

    IERC20Metadata internal _asset;
    uint256 internal _scale;

    address internal alice = makeAddr("alice");
    address internal bob = makeAddr("bob");

    function setUp() public virtual {
        DeployLiquidMultiTokenVault _deployVault = new DeployLiquidMultiTokenVault();
        _liquidVault = _deployVault.run(_vaultAuth);

        // warp to a "real time" time rather than block.timestamp=1
        vm.warp(_liquidVault._vaultStartTimestamp() + 1);

        _asset = IERC20Metadata(_liquidVault.asset());
        _scale = 10 ** _asset.decimals();

        _transferAndAssert(_asset, _vaultAuth.owner, alice, 100_000 * _scale);
        _transferAndAssert(_asset, _vaultAuth.owner, bob, 100_000 * _scale);
    }

    // verify deposit.  updates vault assets and shares.
    function _testDepositOnly(
        TestParamSet.TestUsers memory testUsers,
        IMultiTokenVault vault,
        TestParamSet.TestParam memory testParam
    ) internal virtual override returns (uint256 actualSharesAtPeriod_) {
        LiquidContinuousMultiTokenVault liquidVault = LiquidContinuousMultiTokenVault(address(vault));

        uint256 prevVaultBalanceOf = _asset.balanceOf(address(_liquidVault));
        uint256 prevVaultPeriodsElapsed = vault.currentPeriodsElapsed();

        _warpToPeriod(vault, testParam.depositPeriod); // warp to deposit period to calc totalAssets correctly
        uint256 prevVaultTotalAssets = liquidVault.totalAssets();
        _warpToPeriod(vault, prevVaultPeriodsElapsed); // restore previous period state

        uint256 actualSharesAtPeriod = super._testDepositOnly(testUsers, vault, testParam);

        assertEq(
            actualSharesAtPeriod,
            vault.balanceOf(testUsers.tokenReceiver, testParam.depositPeriod),
            _assertMsg(
                "!!! receiver did not receive the correct vault shares - balanceOf ", vault, testParam.depositPeriod
            )
        );

        assertEq(
            prevVaultBalanceOf + testParam.principal,
            _asset.balanceOf(address(_liquidVault)),
            "vault didn't receive the assets"
        );

        assertEq(
            testParam.principal,
            liquidVault.lockedAmount(testUsers.tokenReceiver, testParam.depositPeriod),
            "principal not locked"
        );

        _warpToPeriod(vault, testParam.depositPeriod); // warp to deposit period to calc totalAssets correctly
        assertEq(
            prevVaultTotalAssets + testParam.principal, liquidVault.totalAssets(), "vault total assets not updated"
        );
        _warpToPeriod(vault, prevVaultPeriodsElapsed); // restore previous period state

        return actualSharesAtPeriod;
    }

    function _createVaultParams(LiquidContinuousMultiTokenVault.VaultAuth memory vaultAuth)
        internal
        returns (LiquidContinuousMultiTokenVault.VaultParams memory vaultParams_)
    {
        DeployLiquidMultiTokenVault deployVault = new DeployLiquidMultiTokenVault();

        IERC20Metadata asset = new SimpleUSDC(vaultAuth.owner, type(uint128).max);
        IYieldStrategy yieldStrategy = new TripleRateYieldStrategy();
        IRedeemOptimizer redeemOptimizer = new RedeemOptimizerFIFO(IRedeemOptimizer.OptimizerBasis.Shares, 0);

        LiquidContinuousMultiTokenVault.VaultParams memory vaultParams =
            deployVault._createVaultParams(vaultAuth, asset, yieldStrategy, redeemOptimizer);

        return vaultParams;
    }

    function _testRedeemOnly(
        TestParamSet.TestUsers memory redeemUsers,
        IMultiTokenVault vault,
        TestParamSet.TestParam memory testParam,
        uint256 sharesToRedeemAtPeriod
    ) internal virtual override returns (uint256 actualAssetsAtPeriod_) {
        LiquidContinuousMultiTokenVault liquidVault = LiquidContinuousMultiTokenVault(address(vault));

        uint256 prevLockedAmount = liquidVault.lockedAmount(redeemUsers.tokenOwner, testParam.depositPeriod);
        uint256 prevBalanceOf = liquidVault.balanceOf(redeemUsers.tokenOwner, testParam.depositPeriod);

        // request unlock
        _warpToPeriod(liquidVault, testParam.redeemPeriod - liquidVault.noticePeriod());

        vm.prank(redeemUsers.tokenOwner);
        vault.setApprovalForAll(redeemUsers.tokenOperator, true);

        // this vault requires an unlock/redeem request prior to redeeming
        vm.prank(redeemUsers.tokenOperator);
        liquidVault.requestRedeem(sharesToRedeemAtPeriod, redeemUsers.tokenOperator, redeemUsers.tokenOwner);

        vm.prank(redeemUsers.tokenOwner);
        vault.setApprovalForAll(redeemUsers.tokenOperator, false);

        assertEq(
            sharesToRedeemAtPeriod,
            liquidVault.unlockRequestAmountByDepositPeriod(redeemUsers.tokenOwner, testParam.depositPeriod),
            "unlockRequest should be created"
        );

        uint256 actualAssetsAtPeriod = super._testRedeemOnly(redeemUsers, vault, testParam, sharesToRedeemAtPeriod);

        // verify locks and request locks released
        assertEq(
            prevLockedAmount - sharesToRedeemAtPeriod,
            liquidVault.lockedAmount(redeemUsers.tokenOwner, testParam.depositPeriod),
            "deposit lock not released"
        );
        assertEq(
            prevBalanceOf - sharesToRedeemAtPeriod,
            liquidVault.balanceOf(redeemUsers.tokenOwner, testParam.depositPeriod),
            "deposits should be redeemed"
        );
        assertEq(
            0,
            liquidVault.unlockRequestAmountByDepositPeriod(redeemUsers.tokenOwner, testParam.depositPeriod),
            "unlockRequest should be released"
        );

        return actualAssetsAtPeriod;
    }

    /// @dev - requestRedeem over multiple deposit and principals into one requestRedeemPeriod
    function _testRequestRedeemMultiDeposit(
        TestParamSet.TestUsers memory redeemUsers,
        LiquidContinuousMultiTokenVault liquidVault,
        TestParamSet.TestParam[] memory depositTestParams,
        uint256 redeemPeriod // we are testing multiple deposits into one redeemPeriod
    ) internal virtual {
        _warpToPeriod(_liquidVault, redeemPeriod - liquidVault.noticePeriod());

        uint256 sharesToRedeem = depositTestParams.totalPrincipal();

        vm.prank(redeemUsers.tokenOwner);
        liquidVault.setApprovalForAll(redeemUsers.tokenOperator, true);

        vm.prank(redeemUsers.tokenOperator);
        uint256 requestId = liquidVault.requestRedeem(sharesToRedeem, redeemUsers.tokenOperator, redeemUsers.tokenOwner);

        vm.prank(redeemUsers.tokenOwner);
        liquidVault.setApprovalForAll(redeemUsers.tokenOperator, false);

        (uint256[] memory unlockDepositPeriods, uint256[] memory unlockShares) =
            liquidVault.unlockRequests(redeemUsers.tokenOwner, requestId);

        (uint256[] memory expectedDepositPeriods, uint256[] memory expectedShares) = depositTestParams.deposits();

        assertEq(expectedDepositPeriods, unlockDepositPeriods, "deposit periods mismatch for requestRedeem");
        assertEq(expectedShares, unlockShares, "shares mismatch for requestRedeem");
    }

    /// @dev - redeem ONLY (no requestRedeem) over multiple deposit and principals into one requestRedeemPeriod
    function _testRedeemAfterRequestRedeemMultiDeposit(
<<<<<<< HEAD
        address account,
        IMultiTokenVault vault,
        TestParamSet.TestParam[] memory depositTestParams,
        uint256 redeemPeriod // we are testing multiple deposits into one redeemPeriod
    ) internal virtual returns (uint256 assets_) {
        LiquidContinuousMultiTokenVault liquidVault = LiquidContinuousMultiTokenVault(address(vault));

        uint256 assets = super._testRedeemMultiDeposit(account, vault, depositTestParams, redeemPeriod);

        // verify the requestRedeems are released
        (uint256[] memory unlockDepositPeriods, uint256[] memory unlockAmounts) =
            liquidVault.unlockRequests(account, redeemPeriod);
        assertEq(0, unlockDepositPeriods.length, "unlock should be released");
        assertEq(0, unlockAmounts.length, "unlock should be released");

        return assets;
    }

    /// @dev - requestRedeem AND redeem over multiple deposit and principals into one requestRedeemPeriod
    function _testRedeemMultiDeposit(
        address account,
        IMultiTokenVault vault,
        TestParamSet.TestParam[] memory depositTestParams,
        uint256 redeemPeriod // we are testing multiple deposits into one redeemPeriod
    ) internal virtual override returns (uint256 assets_) {
        LiquidContinuousMultiTokenVault liquidVault = LiquidContinuousMultiTokenVault(address(vault));

        // first requestRedeem
        _testRequestRedeemMultiDeposit(account, liquidVault, depositTestParams, redeemPeriod);

        // now redeem
        return _testRedeemAfterRequestRedeemMultiDeposit(account, vault, depositTestParams, redeemPeriod);
    }

    /// @dev execute a redeem on the vault across multiple deposit periods.~
    function _vaultRedeemBatch(
        address account,
        IMultiTokenVault vault,
        TestParamSet.TestParam[] memory depositTestParams,
        uint256 redeemPeriod
    ) internal virtual override returns (uint256 assets_) {
        LiquidContinuousMultiTokenVault liquidVault = LiquidContinuousMultiTokenVault(address(vault));

        _warpToPeriod(vault, redeemPeriod); // warp the vault to redeem period

        vm.prank(account);
        return liquidVault.redeem(depositTestParams.totalPrincipal(), account, account);
=======
        TestParamSet.TestUsers memory redeemUsers,
        IMultiTokenVault vault,
        TestParamSet.TestParam[] memory depositTestParams,
        uint256 redeemPeriod // we are testing multiple deposits into one redeemPeriod
    ) internal virtual returns (uint256 assets_) {
        LiquidContinuousMultiTokenVault liquidVault = LiquidContinuousMultiTokenVault(address(vault));

        uint256 assets = super._testRedeemMultiDeposit(redeemUsers, vault, depositTestParams, redeemPeriod);

        // verify the requestRedeems are released
        (uint256[] memory unlockDepositPeriods, uint256[] memory unlockAmounts) =
            liquidVault.unlockRequests(redeemUsers.tokenOwner, redeemPeriod);
        assertEq(0, unlockDepositPeriods.length, "unlock should be released");
        assertEq(0, unlockAmounts.length, "unlock should be released");

        return assets;
    }

    /// @dev - requestRedeem AND redeem over multiple deposit and principals into one requestRedeemPeriod
    function _testRedeemMultiDeposit(
        TestParamSet.TestUsers memory redeemUsers,
        IMultiTokenVault vault,
        TestParamSet.TestParam[] memory depositTestParams,
        uint256 redeemPeriod // we are testing multiple deposits into one redeemPeriod
    ) internal virtual override returns (uint256 assets_) {
        LiquidContinuousMultiTokenVault liquidVault = LiquidContinuousMultiTokenVault(address(vault));

        // first requestRedeem
        _testRequestRedeemMultiDeposit(redeemUsers, liquidVault, depositTestParams, redeemPeriod);

        // now redeem
        return _testRedeemAfterRequestRedeemMultiDeposit(redeemUsers, vault, depositTestParams, redeemPeriod);
    }

    /// @dev redeem across multiple deposit periods
    function _vaultRedeemBatch(
        TestParamSet.TestUsers memory redeemUsers,
        IMultiTokenVault vault,
        TestParamSet.TestParam[] memory depositTestParams,
        uint256 redeemPeriod
    ) internal virtual override returns (uint256 assets_) {
        LiquidContinuousMultiTokenVault liquidVault = LiquidContinuousMultiTokenVault(address(vault));

        _warpToPeriod(vault, redeemPeriod); // warp the vault to redeem period

        // authorize the tokenOperator
        vm.prank(redeemUsers.tokenOwner);
        vault.setApprovalForAll(redeemUsers.tokenOperator, true);

        vm.prank(redeemUsers.tokenOperator);
        uint256 assets =
            liquidVault.redeem(depositTestParams.totalPrincipal(), redeemUsers.tokenReceiver, redeemUsers.tokenOperator);

        // de-authorize the tokenOperator
        vm.prank(redeemUsers.tokenOwner);
        vault.setApprovalForAll(redeemUsers.tokenOperator, false);

        return assets;
>>>>>>> 968c1f3d
    }

    function _expectedReturns(uint256, /* shares */ IMultiTokenVault vault, TestParamSet.TestParam memory testParam)
        internal
        view
        override
        returns (uint256 expectedReturns_)
    {
        LiquidContinuousMultiTokenVault liquidVault = LiquidContinuousMultiTokenVault(address(vault));

        // LiquidStone stops accruing yield at the requestRedeem period
        uint256 requestRedeemPeriod = testParam.redeemPeriod - _liquidVault.noticePeriod();

        return liquidVault._yieldStrategy().calcYield(
            address(vault), testParam.principal, testParam.depositPeriod, requestRedeemPeriod
        );
    }

    /// @dev this assumes timePeriod is in days
    function _warpToPeriod(IMultiTokenVault vault, uint256 timePeriod) internal override {
        LiquidContinuousMultiTokenVault liquidVault = LiquidContinuousMultiTokenVault(address(vault));

        uint256 warpToTimeInSeconds = liquidVault._vaultStartTimestamp() + timePeriod * 24 hours;

        vm.warp(warpToTimeInSeconds);
    }

<<<<<<< HEAD
=======
    // simple scenario with only one user
    function _createTestUsers(address account)
        internal
        virtual
        override
        returns (TestParamSet.TestUsers memory depositUsers_, TestParamSet.TestUsers memory redeemUsers_)
    {
        (TestParamSet.TestUsers memory depositUsers, TestParamSet.TestUsers memory redeemUsers) =
            super._createTestUsers(account);

        // in LiquidContinuousMultiTokenVault - tokenOwner and tokenOperator (aka controller) must be the same
        // because IComponentToken.redeem() does not have an `owner` parameter.  // TODO - we should add this in with Plume !
        TestParamSet.TestUsers memory redeemUsersOperatorIsOwner = TestParamSet.TestUsers({
            tokenOwner: redeemUsers.tokenOwner,
            tokenReceiver: redeemUsers.tokenReceiver,
            tokenOperator: redeemUsers.tokenOwner
        });

        return (depositUsers, redeemUsersOperatorIsOwner);
    }

>>>>>>> 968c1f3d
    function _setPeriod(address operator, LiquidContinuousMultiTokenVault vault, uint256 newPeriod) public {
        uint256 newPeriodInSeconds = newPeriod * 1 days;
        uint256 currentTime = Timer.timestamp();

        uint256 newStartTime =
            currentTime > newPeriodInSeconds ? (currentTime - newPeriodInSeconds) : (newPeriodInSeconds - currentTime);

        vm.prank(operator);
        vault.setVaultStartTimestamp(newStartTime);
    }

    function _asSingletonArray(uint256 element) internal pure returns (uint256[] memory array) {
        array = new uint256[](1);
        array[0] = element;
    }

    function getOwner() public view returns (address) {
        return _vaultAuth.owner;
    }

    function getOperator() public view returns (address) {
        return _vaultAuth.operator;
    }

    function getUpgrader() public view returns (address) {
        return _vaultAuth.upgrader;
    }

    function getAssetManager() public view returns (address) {
        return _vaultAuth.assetManager;
    }
}

contract LiquidContinuousMultiTokenVaultMock is LiquidContinuousMultiTokenVault {
    constructor() {
        _disableInitializers();
    }

    function mockInitialize(VaultParams memory params) public initializer {
        super.initialize(params);
    }
}

contract LiquidContinuousMultiTokenVaultMockV2 is LiquidContinuousMultiTokenVaultMock {
    function version() public pure returns (string memory) {
        return "2.0.0";
    }
}<|MERGE_RESOLUTION|>--- conflicted
+++ resolved
@@ -193,55 +193,6 @@
 
     /// @dev - redeem ONLY (no requestRedeem) over multiple deposit and principals into one requestRedeemPeriod
     function _testRedeemAfterRequestRedeemMultiDeposit(
-<<<<<<< HEAD
-        address account,
-        IMultiTokenVault vault,
-        TestParamSet.TestParam[] memory depositTestParams,
-        uint256 redeemPeriod // we are testing multiple deposits into one redeemPeriod
-    ) internal virtual returns (uint256 assets_) {
-        LiquidContinuousMultiTokenVault liquidVault = LiquidContinuousMultiTokenVault(address(vault));
-
-        uint256 assets = super._testRedeemMultiDeposit(account, vault, depositTestParams, redeemPeriod);
-
-        // verify the requestRedeems are released
-        (uint256[] memory unlockDepositPeriods, uint256[] memory unlockAmounts) =
-            liquidVault.unlockRequests(account, redeemPeriod);
-        assertEq(0, unlockDepositPeriods.length, "unlock should be released");
-        assertEq(0, unlockAmounts.length, "unlock should be released");
-
-        return assets;
-    }
-
-    /// @dev - requestRedeem AND redeem over multiple deposit and principals into one requestRedeemPeriod
-    function _testRedeemMultiDeposit(
-        address account,
-        IMultiTokenVault vault,
-        TestParamSet.TestParam[] memory depositTestParams,
-        uint256 redeemPeriod // we are testing multiple deposits into one redeemPeriod
-    ) internal virtual override returns (uint256 assets_) {
-        LiquidContinuousMultiTokenVault liquidVault = LiquidContinuousMultiTokenVault(address(vault));
-
-        // first requestRedeem
-        _testRequestRedeemMultiDeposit(account, liquidVault, depositTestParams, redeemPeriod);
-
-        // now redeem
-        return _testRedeemAfterRequestRedeemMultiDeposit(account, vault, depositTestParams, redeemPeriod);
-    }
-
-    /// @dev execute a redeem on the vault across multiple deposit periods.~
-    function _vaultRedeemBatch(
-        address account,
-        IMultiTokenVault vault,
-        TestParamSet.TestParam[] memory depositTestParams,
-        uint256 redeemPeriod
-    ) internal virtual override returns (uint256 assets_) {
-        LiquidContinuousMultiTokenVault liquidVault = LiquidContinuousMultiTokenVault(address(vault));
-
-        _warpToPeriod(vault, redeemPeriod); // warp the vault to redeem period
-
-        vm.prank(account);
-        return liquidVault.redeem(depositTestParams.totalPrincipal(), account, account);
-=======
         TestParamSet.TestUsers memory redeemUsers,
         IMultiTokenVault vault,
         TestParamSet.TestParam[] memory depositTestParams,
@@ -300,7 +251,6 @@
         vault.setApprovalForAll(redeemUsers.tokenOperator, false);
 
         return assets;
->>>>>>> 968c1f3d
     }
 
     function _expectedReturns(uint256, /* shares */ IMultiTokenVault vault, TestParamSet.TestParam memory testParam)
@@ -328,8 +278,6 @@
         vm.warp(warpToTimeInSeconds);
     }
 
-<<<<<<< HEAD
-=======
     // simple scenario with only one user
     function _createTestUsers(address account)
         internal
@@ -351,7 +299,6 @@
         return (depositUsers, redeemUsersOperatorIsOwner);
     }
 
->>>>>>> 968c1f3d
     function _setPeriod(address operator, LiquidContinuousMultiTokenVault vault, uint256 newPeriod) public {
         uint256 newPeriodInSeconds = newPeriod * 1 days;
         uint256 currentTime = Timer.timestamp();
