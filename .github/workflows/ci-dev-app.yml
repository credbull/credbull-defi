name: ci-dev-app
env:
  VERCEL_ORG_ID: ${{ secrets.VERCEL_ORG_ID }}
  VERCEL_PROJECT_ID: ${{ secrets.VERCEL_PROJECT_ID }}

defaults:
  run:
    working-directory: packages/app

on:
  workflow_dispatch:
    branches:
      - "main*"
      - "development*"
<<<<<<< HEAD
=======
      - "ops*"
>>>>>>> 4c8ceee7
    paths:
      - "packages/app/**"
      - "packages/contracts/**"
      - ".github/workflows/ci-dev-app.yml"

jobs:
  deploy:
    runs-on: ubuntu-latest
    environment: dev

    steps:
      - uses: actions/checkout@v4

      - name: Install yarn
        run: |
          corepack prepare yarn@stable --activate
          npm install -g yarn

      - name: Install Node
        uses: actions/setup-node@v4
        with:
          node-version: 20
          cache: "yarn"

      - name: Install Foundry
        uses: foundry-rs/foundry-toolchain@v1
        with:
          version: nightly

      - name: Install dependencies
        run: yarn install

      - name: Run Tests
        run: yarn run test
        env:
          # the environment variables below should be removed when we configure the secrets in github
          NEXT_PUBLIC_SUPABASE_URL: your_supabase_project_url
          NEXT_PUBLIC_SUPABASE_ANON_KEY: your_supabase_anon_key
          NEXT_PUBLIC_WALLET_CONNECT_PROJECT_ID: your_wallet_connect_project_id
          SUPABASE_SERVICE_ROLE_KEY: your_supabase_service_role_key
          API_BASE_URL: http://localhost:3001
          APP_BASE_URL: http://localhost:3000

      - name: Install Vercel CLI
        run: npm install --global vercel@latest

      - name: Pull Vercel Environment Information
        run: vercel pull --yes --environment=preview --cwd ../.. --token=${{ secrets.VERCEL_TOKEN }}
#
      - name: Build Project Artifacts
        run: vercel build --cwd ../.. --token=${{ secrets.VERCEL_TOKEN }}

      - name: Deploy Project Artifacts to Vercel
        run: vercel deploy --prebuilt --cwd ../.. --token=${{ secrets.VERCEL_TOKEN }}<|MERGE_RESOLUTION|>--- conflicted
+++ resolved
@@ -9,17 +9,15 @@
 
 on:
   workflow_dispatch:
-    branches:
-      - "main*"
-      - "development*"
-<<<<<<< HEAD
-=======
-      - "ops*"
->>>>>>> 4c8ceee7
-    paths:
-      - "packages/app/**"
-      - "packages/contracts/**"
-      - ".github/workflows/ci-dev-app.yml"
+  push:
+      branches:
+        - "main*"
+        - "development*"
+        - "ops*"
+      paths:
+        - "packages/app/**"
+        - "packages/contracts/**"
+        - ".github/workflows/ci-dev-app.yml"
 
 jobs:
   deploy:
