--- conflicted
+++ resolved
@@ -13,9 +13,9 @@
 import ActionCard from "~~/components/general/ActionCard";
 import { useFetchContractData } from "~~/hooks/custom/useFetchContractData";
 import { useFetchDepositPools } from "~~/hooks/custom/useFetchDepositPools";
-import { useFetchSellRequests } from "~~/hooks/custom/useFetchSellRequests";
+import { useFetchRedeemRequests } from "~~/hooks/custom/useFetchRedeemRequests";
 import { useDeployedContractInfo, useTransactor } from "~~/hooks/scaffold-eth";
-import { SellRequest } from "~~/types/vault";
+import { RedeemRequest } from "~~/types/vault";
 import { notification } from "~~/utils/scaffold-eth";
 import { ContractAbi, ContractName } from "~~/utils/scaffold-eth/contract";
 import { getAllContracts } from "~~/utils/scaffold-eth/contractsData";
@@ -43,11 +43,9 @@
   const [refetch, setRefetch] = useState(false);
 
   // TODO - update the naming of the state variables as per IComponentToken names
-  const [sellAmount, setSellAmount] = useState("");
-  const [currencyTokenAmount, setCurrencyTokenAmount] = useState("");
-  const [requestId, setRequestId] = useState("");
-  const [componentTokenAmount, setComponentTokenAmount] = useState("");
-  const [currencyTokenAmountToSell, setCurrencyTokenAmountToSell] = useState("");
+  const [sharesToRequest, setSharesToRequest] = useState("");
+  const [assets, setAssets] = useState("");
+  const [sharesToRedeem, setSharesToRedeem] = useState("");
 
   useEffect(() => {
     setMounted(true);
@@ -70,7 +68,7 @@
     refetch,
   });
 
-  const { sellRequests } = useFetchSellRequests({
+  const { redeemRequests } = useFetchRedeemRequests({
     address: address || "",
     deployedContractAddress,
     deployedContractAbi,
@@ -81,166 +79,120 @@
   const writeTxn = useTransactor();
   const { writeContractAsync } = useWriteContract();
 
-  const handleBuy = async () => {
-    // const message = `Bought ${currencyTokenAmount} currency tokens.`;
+  const handleRequestDeposit = async () => {
+    // const message = `Bought ${assets} currency tokens.`;
     // setLog([...log, message]);
-    if (!address || !currencyTokenAmount) {
+    if (!address || !assets) {
       notification.error("Missing required fields");
       return;
     }
 
     if (writeContractAsync) {
       try {
-        const makeApproveWithParams = () =>
+        const makeApprove = () =>
           writeContractAsync({
             address: simpleUsdcContractData?.address || "",
             functionName: "approve",
             abi: simpleUsdcContractData?.abi || [],
-            args: [deployedContractAddress || "", ethers.parseUnits(currencyTokenAmount, 6)],
+            args: [deployedContractAddress || "", ethers.parseUnits(assets, 6)],
           });
-        writeTxn(makeApproveWithParams).then(data => {
+        writeTxn(makeApprove).then(data => {
           console.log("setting refresh", data);
 
           try {
-            const makeExecuteBuyWithParams = () =>
+            const makeRequestDeposit = () =>
               writeContractAsync({
                 address: deployedContractAddress || "",
                 functionName: "requestDeposit",
                 abi: deployedContractAbi || [],
-                args: [
-                  ethers.parseUnits(currencyTokenAmount, 6),
-                  address,
-                  address,
-                ],
+                args: [ethers.parseUnits(assets, 6), address, address],
               });
-            writeTxn(makeExecuteBuyWithParams).then(data => {
+            writeTxn(makeRequestDeposit).then(data => {
               console.log("setting refresh", data);
               setRefetch(prev => !prev);
             });
           } catch (error) {
-            console.error("⚡️ ~ file: vault/_components/ViewSection.tsx:buy  ~ error", error);
+            console.error(
+              "⚡️ ~ file: vault/_components/ViewSection.tsx:handleRequestDeposit:requestDeposit  ~ error",
+              error,
+            );
           }
         });
       } catch (error: any) {
-        console.error("⚡️ ~ file: vault/_components/ViewSection.tsx:approve  ~ error", error);
+        console.error("⚡️ ~ file: vault/_components/ViewSection.tsx:handleRequestDeposit:approve  ~ error", error);
       }
     }
 
-    // setLog(prevLog => [...prevLog, `Bought ${currencyTokenAmount} currency tokens.`]);
-
-    setCurrencyTokenAmount("");
+    // setLog(prevLog => [...prevLog, `Bought ${assets} currency tokens.`]);
+
+    setAssets("");
   };
 
-  const handleRequestSell = () => {
-    // const message = `Requested to sell ${sellAmount} component tokens.`;
+  const handleRequestRedeem = () => {
+    // const message = `Requested to redeem ${sharesToRequest} component tokens.`;
     // setLog([...log, message]);
-    if (!address || !sellAmount) {
+    if (!address || !sharesToRequest) {
       notification.error("Missing required fields");
       return;
     }
 
-<<<<<<< HEAD
     if (writeContractAsync) {
       try {
-        const makeRequestSellWithParams = () =>
+        const makeRequestRedeem = () =>
           writeContractAsync({
             address: deployedContractAddress || "",
-            functionName: "requestSell",
+            functionName: "requestRedeem",
             abi: deployedContractAbi || [],
-            args: [ethers.parseUnits(sellAmount, 6)],
-=======
-    try {
-      if (writeContractAsync) {
-        try {
-          const makeRequestSellWithParams = () =>
-            writeContractAsync({
-              address: deployedContractAddress || "",
-              functionName: "requestRedeem",
-              abi: deployedContractAbi || [],
-              args: [ethers.parseUnits(sellAmount, 6), address, address,],
-            });
-          writeTxn(makeRequestSellWithParams).then(data => {
-            console.log("setting refresh", data);
-            setRefetch(prev => !prev);
->>>>>>> 88f27a05
+            args: [ethers.parseUnits(sharesToRequest, 6), address, address],
           });
-        writeTxn(makeRequestSellWithParams).then(data => {
+        writeTxn(makeRequestRedeem).then(data => {
           console.log("setting refresh", data);
           setRefetch(prev => !prev);
         });
       } catch (error: any) {
-        console.error("⚡️ ~ file: vault/_components/ViewSection.tsx:requestSell  ~ error", error);
+        console.error("⚡️ ~ file: vault/_components/ViewSection.tsx:handleRequestRedeem  ~ error", error);
       }
     }
 
-    // setLog(prevLog => [...prevLog, `Bought ${currencyTokenAmount} currency tokens.`]);
-
-    setSellAmount("");
+    // setLog(prevLog => [...prevLog, `Requested to redeem ${sharesToRequest} sharesToRequest.`]);
+
+    setSharesToRequest("");
   };
 
-  const handleExecuteSell = () => {
-    // const message = `Executed sell of ${componentTokenAmount} component tokens for ${currencyTokenAmount} currency tokens.`;
+  const handleRedeem = () => {
+    // const message = `Redeemed of ${sharesToRedeem} shares.`;
     // setLog([...log, message]);
-    if (!address || !componentTokenAmount || !currencyTokenAmountToSell) {
+    if (!address || !sharesToRedeem) {
       notification.error("Missing required fields");
       return;
     }
 
-<<<<<<< HEAD
     if (writeContractAsync) {
       try {
-        const makeRequestSellWithParams = () =>
+        const makeRedeem = () =>
           writeContractAsync({
             address: deployedContractAddress || "",
-            functionName: "executeSell",
+            functionName: "redeem",
             abi: deployedContractAbi || [],
-            args: [
-              address,
-              BigInt(requestId),
-              ethers.parseUnits(currencyTokenAmountToSell, 6),
-              ethers.parseUnits(componentTokenAmount, 6),
-            ],
-=======
-    try {
-      if (writeContractAsync) {
-        try {
-          const makeRequestSellWithParams = () =>
-            writeContractAsync({
-              address: deployedContractAddress || "",
-              functionName: "redeem",
-              abi: deployedContractAbi || [],
-              args: [
-                ethers.parseUnits(componentTokenAmount, 6),
-                address,
-                address,
-              ],
-            });
-          writeTxn(makeRequestSellWithParams).then(data => {
-            console.log("setting refresh", data);
-            setRefetch(prev => !prev);
->>>>>>> 88f27a05
+            args: [ethers.parseUnits(sharesToRedeem, 6), address, address],
           });
-        writeTxn(makeRequestSellWithParams).then(data => {
+        writeTxn(makeRedeem).then(data => {
           console.log("setting refresh", data);
           setRefetch(prev => !prev);
         });
       } catch (error: any) {
-        console.error("⚡️ ~ file: vault/_components/ViewSection.tsx:executeSell  ~ error", error);
+        console.error("⚡️ ~ file: vault/_components/ViewSection.tsx:handleRedeem  ~ error", error);
       }
     }
 
-    // setLog(prevLog => [...prevLog, `Bought ${currencyTokenAmount} currency tokens.`]);
-
-    setCurrencyTokenAmountToSell("");
-    setComponentTokenAmount("");
+    // setLog(prevLog => [...prevLog, `Bought ${assets} currency tokens.`]);
+
+    setSharesToRedeem("");
   };
 
-  const setRequestAmountToSell = (request: SellRequest) => {
-    const requestId = request?.id?.toString();
+  const setRequestAmountToRedeem = (request: RedeemRequest) => {
     const amount = request?.amount?.toString();
-    setRequestId(requestId);
-    setCurrencyTokenAmountToSell(amount?.toString());
-    setComponentTokenAmount(amount?.toString());
+    setSharesToRedeem(amount?.toString());
   };
 
   if (!mounted) {
@@ -288,12 +240,12 @@
             <LoadingSpinner />
           ) : (
             <div className="flex flex-wrap gap-4">
-              {sellRequests?.map((request, index) => (
+              {redeemRequests?.map((request, index) => (
                 <ContractValueBadge
                   key={index}
                   name={`Request ${request?.id}`}
                   value={`${request?.amount?.toString()} USDC`}
-                  onClickHandler={() => setRequestAmountToSell(request)}
+                  onClickHandler={() => setRequestAmountToRedeem(request)}
                 />
               ))}
             </div>
@@ -302,53 +254,46 @@
       </div>
 
       <div className="grid grid-cols-1 md:grid-cols-3 gap-6">
-        {/* Execute Buy */}
+        {/* Request Deposit */}
         <ActionCard>
-          <h2 className="text-xl font-bold mb-4">Buy</h2>
+          <h2 className="text-xl font-bold mb-4">Request Deposit</h2>
           <Input
             type="text"
-            value={currencyTokenAmount}
-            placeholder="Enter Currency Token Amount"
-            onChangeHandler={value => setCurrencyTokenAmount(value)}
+            value={assets}
+            placeholder="Enter Asset Amount"
+            onChangeHandler={value => setAssets(value)}
           />
 
-          <Button text="Execute Buy" bgColor="green" onClickHandler={handleBuy} />
+          <Button text="Request Deposit" bgColor="green" onClickHandler={handleRequestDeposit} />
         </ActionCard>
 
-        {/* Request Sell */}
+        {/* Request Redeem */}
         <ActionCard>
-          <h2 className="text-xl font-bold mb-4">Request Sell</h2>
+          <h2 className="text-xl font-bold mb-4">Request Redeem</h2>
           <Input
             type="text"
-            value={sellAmount}
-            placeholder="Enter Component Token Amount"
-            onChangeHandler={value => setSellAmount(value)}
+            value={sharesToRequest}
+            placeholder="Enter Shares Amount"
+            onChangeHandler={value => setSharesToRequest(value)}
           />
 
-          <Button text="Request Sell" bgColor="gray" onClickHandler={handleRequestSell} />
+          <Button text="Request Redeem" bgColor="gray" onClickHandler={handleRequestRedeem} />
         </ActionCard>
 
-        {/* Execute Sell */}
+        {/* Redeem */}
         <ActionCard>
           <h2 className="mb-4">
-            <span className="text-xl font-bold ">Sell</span> (<small>Click on the desired request</small>)
+            <span className="text-xl font-bold ">Redeem</span> (<small>Click on the desired request</small>)
           </h2>
           <Input
             type="text"
-            value={componentTokenAmount}
-            placeholder="Enter Component Token Amount"
+            value={sharesToRedeem}
+            placeholder="Enter Shares Amount"
             disabled
-            onChangeHandler={value => setComponentTokenAmount(value)}
+            onChangeHandler={value => setSharesToRedeem(value)}
           />
-          <Input
-            type="text"
-            value={currencyTokenAmountToSell}
-            placeholder="Enter Component Token Amount"
-            disabled
-            onChangeHandler={value => setCurrencyTokenAmountToSell(value)}
-          />
-
-          <Button text="Execute Sell" bgColor="green" onClickHandler={handleExecuteSell} />
+
+          <Button text="Redeem" bgColor="green" onClickHandler={handleRedeem} />
         </ActionCard>
       </div>
 
