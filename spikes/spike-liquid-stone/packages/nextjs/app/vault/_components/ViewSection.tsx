--- conflicted
+++ resolved
@@ -2,24 +2,15 @@
 
 import { useEffect, useState } from "react";
 // import ActionLogSection from "./ActionLogSection";
-<<<<<<< HEAD
 import Button from "../../../components/general/Button";
 import ContractValueBadge from "../../../components/general/ContractValueBadge";
 import Input from "../../../components/general/Input";
 import LoadingSpinner from "../../../components/general/LoadingSpinner";
 import DepositPoolCard from "./DepositPoolCard";
-=======
-import Button from "./Button";
-import ContractValueBadge from "./ContractValueBadge";
-import DepositPoolCard from "./DepositPoolCard";
-import Input from "./Input";
-import LoadingSpinner from "./LoadingSpinner";
->>>>>>> ac09b5b8
 import { OwnedNft } from "alchemy-sdk";
 import { ethers } from "ethers";
 import { useTheme } from "next-themes";
 import { useChainId, useWriteContract } from "wagmi";
-<<<<<<< HEAD
 import ActionCard from "~~/components/general/ActionCard";
 import { useFetchContractData } from "~~/hooks/custom/useFetchContractData";
 import { useFetchDepositPools } from "~~/hooks/custom/useFetchDepositPools";
@@ -27,12 +18,6 @@
 import { useTransactor } from "~~/hooks/scaffold-eth";
 import { DepositPool, SellRequest } from "~~/types/vault";
 import { notification } from "~~/utils/scaffold-eth";
-=======
-import ActionCard from "~~/app/vault/_components/ActionCard";
-import { useFetchContractData } from "~~/hooks/custom/useFetchContractData";
-import { useFetchDepositPools } from "~~/hooks/custom/useFetchDepositPools";
-import { useTransactor } from "~~/hooks/scaffold-eth";
->>>>>>> ac09b5b8
 import { Contract, ContractAbi, ContractName } from "~~/utils/scaffold-eth/contract";
 
 const ViewSection = ({
@@ -59,10 +44,6 @@
   const [requestId, setRequestId] = useState("");
   const [componentTokenAmount, setComponentTokenAmount] = useState("");
   const [currencyTokenAmountToSell, setCurrencyTokenAmountToSell] = useState("");
-<<<<<<< HEAD
-=======
-  // const [log, setLog] = useState([]);
->>>>>>> ac09b5b8
 
   useEffect(() => {
     setMounted(true);
@@ -82,7 +63,6 @@
     deployedContractAddress,
     deployedContractAbi,
     currentPeriod,
-<<<<<<< HEAD
     refetch,
   });
 
@@ -91,8 +71,6 @@
     deployedContractAddress,
     deployedContractAbi,
     currentPeriod,
-=======
->>>>>>> ac09b5b8
     refetch,
   });
 
@@ -231,25 +209,12 @@
     setCurrencyTokenAmountToSell("");
   };
 
-<<<<<<< HEAD
   const setRequestAmountToSell = (request: SellRequest) => {
     const requestId = request?.id?.toString();
     const amount = request?.amount?.toString();
     setRequestId(requestId);
     setCurrencyTokenAmountToSell(amount?.toString());
     setComponentTokenAmount(amount?.toString());
-=======
-  const setRequestAmountToSell = (pool: {
-    depositId: OwnedNft;
-    balance: string;
-    shares: string;
-    unlockRequestAmount: string;
-    yield: string;
-  }) => {
-    setRequestId((Number(pool.depositId) + 1).toString());
-    setCurrencyTokenAmountToSell(pool.unlockRequestAmount.toString());
-    setComponentTokenAmount(pool.unlockRequestAmount.toString());
->>>>>>> ac09b5b8
   };
 
   if (!mounted) {
@@ -278,9 +243,13 @@
         )}
       </div>
 
-<<<<<<< HEAD
       <div className="grid grid-cols-1 md:grid-cols-2 gap-6 mb-6">
-        <div className="grid gap-3">
+        <div
+          className={`${
+            resolvedTheme === "dark" ? "bg-gray-800 text-white" : "bg-white text-black"
+          } p-4 rounded-lg grid gap-3`}
+        >
+          <h2 className="text-xl font-bold mb-4">Deposit Pools</h2>
           {pools.map((pool, index) => (
             <DepositPoolCard key={index} pool={pool} onClickHandler={() => {}} />
           ))}
@@ -304,12 +273,6 @@
             </div>
           )}
         </div>
-=======
-      <div className="grid grid-cols-1 md:grid-cols-4 gap-6 mb-6">
-        {pools.map((pool, index) => (
-          <DepositPoolCard key={index} pool={pool} onClickHandler={() => setRequestAmountToSell(pool)} />
-        ))}
->>>>>>> ac09b5b8
       </div>
 
       <div className="grid grid-cols-1 md:grid-cols-3 gap-6">
@@ -365,6 +328,7 @@
 
       {/* Activity Log */}
       {/* <ActionLogSection log={log} /> */}
+      {/* <ActionLogSection log={log} /> */}
     </div>
   );
 };
