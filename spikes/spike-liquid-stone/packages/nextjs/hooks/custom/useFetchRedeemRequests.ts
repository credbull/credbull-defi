import { useEffect, useState } from "react";
import { ethers } from "ethers";
import { useChainId, useChains } from "wagmi";
import { RedeemRequest } from "~~/types/vault";
import { notification } from "~~/utils/scaffold-eth";

export const useFetchRedeemRequests = ({
  address,
  deployedContractAddress,
  deployedContractAbi,
  currentPeriod,
  refetch,
}: {
  address: string;
  deployedContractAddress: string;
  deployedContractAbi: any;
  currentPeriod: number;
  refetch: any;
}) => {
  const chains = useChains();
  const chianId = useChainId();

  const chain = chains?.filter(_chain => _chain?.id === chianId)[0];

  const [redeemRequests, setRedeemRequests] = useState<RedeemRequest[]>([]);

  useEffect(() => {
    async function getRequestIds() {
      if (!address || !deployedContractAddress || !deployedContractAbi || !chain) return;

      const provider = new ethers.JsonRpcProvider(chain?.rpcUrls?.default?.http[0]);
      const contract = new ethers.Contract(deployedContractAddress, deployedContractAbi, provider);
      const requests: RedeemRequest[] = [];

      for (let i = 0; i <= currentPeriod + 1; i++) {
        // Fetch the deposit periods and amounts (shares) from unlockRequests
        const [depositPeriods, shares] = await contract.unlockRequests(address, i);
<<<<<<< HEAD

        // If there are no shares, skip this request
        if (shares.length === 0) continue;

        let totalShareAmount = BigInt(0);
        let totalAssetAmount = BigInt(0);

        // Loop through each deposit period and calculate the corresponding asset value
        for (let index = 0; index < depositPeriods.length; index++) {
          const depositPeriod = depositPeriods[index];
          const share = shares[index];

          totalShareAmount += ethers.toBigInt(share);

          // only yield if the deposit was in the past
          if (currentPeriod > depositPeriod) {
            try {
              const assetAmount = await contract.convertToAssetsForDepositPeriod(share, depositPeriod);
              totalAssetAmount += ethers.toBigInt(assetAmount);
            } catch (error) {
              notification.warning(
                "It seems like you are testing a wrong scenario! You may set the reduced rate and get back to a period where it is not effective anymore. So you will see a wrong number regarding the `Assets Amount` in some of your redeem requests.",
              );
            }
          } else {
            totalAssetAmount += ethers.toBigInt(share); // yield is 0, assets = shares
          }
        }

=======

        // If there are no shares, skip this request
        if (shares.length === 0) continue;

        let totalShareAmount = BigInt(0);
        let totalAssetAmount = BigInt(0);

        // Loop through each deposit period and calculate the corresponding asset value
        for (let index = 0; index < depositPeriods.length; index++) {
          const depositPeriod = depositPeriods[index];
          const share = shares[index];

          totalShareAmount += ethers.toBigInt(share);

          // only yield if the deposit was in the past
          if (currentPeriod > depositPeriod) {
            try {
              const assetAmount = await contract.convertToAssetsForDepositPeriod(share, depositPeriod);
              totalAssetAmount += ethers.toBigInt(assetAmount);
            } catch (error) {
              notification.warning(
                "It seems like you are testing a wrong scenario! You may set the reduced rate and get back to a period where it is not effective anymore. So you will see a wrong number regarding the `Assets Amount` in some of your redeem requests.",
              );
            }
          } else {
            totalAssetAmount += ethers.toBigInt(share); // yield is 0, assets = shares
          }
        }

>>>>>>> 968c1f3d
        if (totalShareAmount > 0) {
          const redeemRequest: RedeemRequest = {
            id: i,
            shareAmount: ethers.formatUnits(totalShareAmount, 6) as unknown as bigint,
            assetAmount: ethers.formatUnits(totalAssetAmount, 6) as unknown as bigint,
          };
          requests.push(redeemRequest);
        }
      }

      setRedeemRequests(requests);
    }

    getRequestIds();
  }, [address, deployedContractAddress, deployedContractAbi, currentPeriod, refetch]);

  return { redeemRequests };
};<|MERGE_RESOLUTION|>--- conflicted
+++ resolved
@@ -18,39 +18,40 @@
   refetch: any;
 }) => {
   const chains = useChains();
-  const chianId = useChainId();
+  const chainId = useChainId();
 
-  const chain = chains?.filter(_chain => _chain?.id === chianId)[0];
+  const chain = chains?.filter(_chain => _chain?.id === chainId)[0];
 
   const [redeemRequests, setRedeemRequests] = useState<RedeemRequest[]>([]);
+  const [redeemRequestsFetched, setRedeemRequestsFetched] = useState<boolean>(!!address);
 
   useEffect(() => {
+    setRedeemRequestsFetched(false);
+
     async function getRequestIds() {
-      if (!address || !deployedContractAddress || !deployedContractAbi || !chain) return;
+      if (!address || !deployedContractAddress || !deployedContractAbi || !chain || !currentPeriod) {
+        setRedeemRequestsFetched(true);
+        return;
+      }
 
       const provider = new ethers.JsonRpcProvider(chain?.rpcUrls?.default?.http[0]);
       const contract = new ethers.Contract(deployedContractAddress, deployedContractAbi, provider);
       const requests: RedeemRequest[] = [];
 
       for (let i = 0; i <= currentPeriod + 1; i++) {
-        // Fetch the deposit periods and amounts (shares) from unlockRequests
         const [depositPeriods, shares] = await contract.unlockRequests(address, i);
-<<<<<<< HEAD
 
-        // If there are no shares, skip this request
         if (shares.length === 0) continue;
 
         let totalShareAmount = BigInt(0);
         let totalAssetAmount = BigInt(0);
 
-        // Loop through each deposit period and calculate the corresponding asset value
         for (let index = 0; index < depositPeriods.length; index++) {
           const depositPeriod = depositPeriods[index];
           const share = shares[index];
 
           totalShareAmount += ethers.toBigInt(share);
 
-          // only yield if the deposit was in the past
           if (currentPeriod > depositPeriod) {
             try {
               const assetAmount = await contract.convertToAssetsForDepositPeriod(share, depositPeriod);
@@ -61,41 +62,10 @@
               );
             }
           } else {
-            totalAssetAmount += ethers.toBigInt(share); // yield is 0, assets = shares
+            totalAssetAmount += ethers.toBigInt(share);
           }
         }
 
-=======
-
-        // If there are no shares, skip this request
-        if (shares.length === 0) continue;
-
-        let totalShareAmount = BigInt(0);
-        let totalAssetAmount = BigInt(0);
-
-        // Loop through each deposit period and calculate the corresponding asset value
-        for (let index = 0; index < depositPeriods.length; index++) {
-          const depositPeriod = depositPeriods[index];
-          const share = shares[index];
-
-          totalShareAmount += ethers.toBigInt(share);
-
-          // only yield if the deposit was in the past
-          if (currentPeriod > depositPeriod) {
-            try {
-              const assetAmount = await contract.convertToAssetsForDepositPeriod(share, depositPeriod);
-              totalAssetAmount += ethers.toBigInt(assetAmount);
-            } catch (error) {
-              notification.warning(
-                "It seems like you are testing a wrong scenario! You may set the reduced rate and get back to a period where it is not effective anymore. So you will see a wrong number regarding the `Assets Amount` in some of your redeem requests.",
-              );
-            }
-          } else {
-            totalAssetAmount += ethers.toBigInt(share); // yield is 0, assets = shares
-          }
-        }
-
->>>>>>> 968c1f3d
         if (totalShareAmount > 0) {
           const redeemRequest: RedeemRequest = {
             id: i,
@@ -107,10 +77,11 @@
       }
 
       setRedeemRequests(requests);
+      setRedeemRequestsFetched(true);
     }
 
     getRequestIds();
-  }, [address, deployedContractAddress, deployedContractAbi, currentPeriod, refetch]);
+  }, [address, deployedContractAddress, deployedContractAbi, currentPeriod, chain, refetch]);
 
-  return { redeemRequests };
+  return { redeemRequests, redeemRequestsFetched };
 };