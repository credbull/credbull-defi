--- conflicted
+++ resolved
@@ -4,7 +4,7 @@
 import Image from "next/image";
 import Link from "next/link";
 import { usePathname } from "next/navigation";
-import { Bars3Icon, BoltIcon, BugAntIcon, CurrencyDollarIcon, ClockIcon } from "@heroicons/react/24/outline";
+import { Bars3Icon, BoltIcon, BugAntIcon, ClockIcon, CurrencyDollarIcon } from "@heroicons/react/24/outline";
 import { FaucetButton, RainbowKitCustomConnectButton } from "~~/components/scaffold-eth";
 import { useOutsideClick } from "~~/hooks/scaffold-eth";
 
@@ -30,16 +30,12 @@
     icon: <CurrencyDollarIcon className="h-4 w-4" />,
   },
   {
-<<<<<<< HEAD
     label: "TimelockAsyncUnlock",
     href: "/async",
     icon: <ClockIcon className="h-4 w-4" />,
   },
   {
-    label: "Admin / Operator",
-=======
     label: "Admin | Operator",
->>>>>>> 391cfea9
     href: "/helpers",
     icon: <BoltIcon className="h-4 w-4" />,
   },
