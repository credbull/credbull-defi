#!/bin/sh
<<<<<<< HEAD
. "$(dirname "$0")/_/husky.sh"

yarn lint-staged --verbose

forge test --root spikes/spike-short-term-fixed/packages/foundry
=======
yarn lint-staged --verbose
>>>>>>> 63200656
<|MERGE_RESOLUTION|>--- conflicted
+++ resolved
@@ -1,10 +1,2 @@
 #!/bin/sh
-<<<<<<< HEAD
-. "$(dirname "$0")/_/husky.sh"
-
-yarn lint-staged --verbose
-
-forge test --root spikes/spike-short-term-fixed/packages/foundry
-=======
-yarn lint-staged --verbose
->>>>>>> 63200656
+yarn lint-staged --verbose